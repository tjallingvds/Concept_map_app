--- conflicted
+++ resolved
@@ -794,17 +794,6 @@
       throw new Error("Failed to fetch public concept maps");
     }
 
-<<<<<<< HEAD
-    // Share a concept map to generate a shareable link
-    shareMap: async (id: number): Promise<{ shareUrl: string, shareId: string }> => {
-        try {
-            const response = await authFetch(`${API_URL}/api/concept-maps/${id}/share`, {
-                method: "POST",
-                headers: {
-                    "Content-Type": "application/json",
-                },
-            });
-=======
     const data: ConceptMapResponse[] = await response.json();
     return data.map(mapResponseToMapItem);
   } catch (error) {
@@ -833,7 +822,6 @@
     throw error;
   }
 },
->>>>>>> 56bebd2c
 
 
             const data = await response.json();
