--- conflicted
+++ resolved
@@ -3,7 +3,6 @@
 
 // Interface for the API response from the backend
 interface ConceptMapResponse {
-<<<<<<< HEAD
   id: number;
   name: string;
   nodes: any[];
@@ -21,26 +20,8 @@
   svgContent?: string;
   description?: string;
   learning_objective?: string;
-=======
-    id: number;
-    name: string;
-    nodes: any[];
-    edges: any[];
-    user_id: number;
-    image?: string;
-    format?: string;
-    is_public?: boolean;
-    is_favorite?: boolean;
-    share_id?: string;
-    share_url?: string;
-    created_at?: string;
-    updated_at?: string;
-    input_text?: string;
-    svgContent?: string;
-    description?: string;
-    learning_objective?: string;
-    whiteboard_content?: any;
->>>>>>> 3729821e
+  whiteboard_content?: any;
+
 }
 
 // Interface for note responses
@@ -181,41 +162,22 @@
     }
   }
 
-<<<<<<< HEAD
-  return {
-    id: response.id,
-    title: response.name,
-    description: description,
-    learningObjective: learningObjective,
-    createdAt: response.created_at || new Date().toISOString(),
-    lastEdited: response.updated_at || new Date().toISOString(),
-    nodes: nodeCount,
-    isPublic: response.is_public || false,
-    isFavorite: response.is_favorite || false,
-    svgContent: svgContent,
-    shareId: response.share_id,
-    shareUrl: shareUrl,
-    inputText: response.input_text || '',
-  };
-=======
-    return {
-        id: response.id,
-        title: response.name,
-        description: description,
-        learningObjective: learningObjective,
-        createdAt: response.created_at || new Date().toISOString(),
-        lastEdited: response.updated_at || new Date().toISOString(),
-        nodes: nodeCount,
-        isPublic: response.is_public || false,
-        isFavorite: response.is_favorite || false,
-        svgContent: svgContent,
-        shareId: response.share_id,
-        shareUrl: shareUrl,
-        inputText: response.input_text || "",
-        format: response.format,
-        whiteboardContent: response.whiteboard_content
-    };
->>>>>>> 3729821e
+return {
+  id: response.id,
+  title: response.name,
+  description: description,
+  learningObjective: learningObjective,
+  createdAt: response.created_at || new Date().toISOString(),
+  lastEdited: response.updated_at || new Date().toISOString(),
+  nodes: nodeCount,
+  isPublic: response.is_public || false,
+  isFavorite: response.is_favorite || false,
+  svgContent: svgContent,
+  shareId: response.share_id,
+  shareUrl: shareUrl,
+  inputText: response.input_text || '',
+  format: response.format,
+  whiteboardContent: response.whiteboard_content,
 };
 
 // Add a function to directly visualize concept data
@@ -273,15 +235,7 @@
 };
 
 // 🔑 Token-injected fetch function (injected from useAuthFetch)
-<<<<<<< HEAD
-let authFetch: typeof fetch = () => {
-  throw new Error('authFetch not initialized');
-};
-
-// ✅ One-time setter to be called from useConceptMapsApi
-export const setAuthFetch = (fetchFn: typeof fetch) => {
-  authFetch = fetchFn;
-=======
+
 let authFetch: (url: string, options?: RequestInit) => Promise<Response> = () => {
     throw new Error("authFetch not initialized");
 };
@@ -289,7 +243,6 @@
 // ✅ One-time setter to be called from useConceptMapsApi
 export const setAuthFetch = (fetchFn: (url: string, options?: RequestInit) => Promise<Response>) => {
     authFetch = fetchFn;
->>>>>>> 3729821e
 };
 
 // API service for notes
@@ -537,317 +490,17 @@
         // Don't set Content-Type header with FormData (browser sets it automatically with boundary)
       });
 
-<<<<<<< HEAD
-      if (!response.ok) {
-        const errorData = await response.json();
-        throw new Error(errorData.error || 'Failed to process document');
-      }
-
-      return await response.json();
-    } catch (error) {
-      console.error('Error processing document:', error);
-      throw error;
-    }
-  },
-
-  // Get all concept maps for the current user
-  getMyMaps: async (): Promise<MapItem[]> => {
-    try {
-      const response = await authFetch(`${API_URL}/api/concept-maps`, {
-        method: 'GET',
-        headers: {
-          'Content-Type': 'application/json',
-        },
-      });
-
-      if (!response.ok) {
-        throw new Error('Failed to fetch concept maps');
-      }
-
-      const data: ConceptMapResponse[] = await response.json();
-      return data.map(mapResponseToMapItem);
-    } catch (error) {
-      console.error('Error fetching concept maps:', error);
-      return [];
-    }
-  },
-
-  getTemplate: async (templateId: string) => {
-    const response = await authFetch(`${API_URL}/api/templates/${templateId}`);
-
-    if (!response.ok) {
-      const errorData = await response.json().catch(() => ({ message: 'An error occurred' }));
-      const error = new Error(errorData.message || 'Failed to fetch template');
-      (error as any).status = response.status;
-      throw error;
-    }
-    return response.json();
-  },
-
-  // Create a new concept map
-  createMap: async (mapData: {
-    title: string;
-    description?: string;
-    learningObjective?: string;
-    isPublic?: boolean;
-    useTemplate?: boolean;
-    mapType?: string;
-    text?: string;
-    svgContent?: string;
-    tldrawContent?: string;
-    isDigitized?: boolean;
-    conceptData?: any;
-  }): Promise<MapItem | null> => {
-    try {
-      // Check if this is a drawing type map
-      const isDrawing = mapData.mapType === 'drawing';
-      const hasDigitizedContent = mapData.isDigitized === true;
-      const hasTextInput = mapData.text && mapData.text.length > 0;
-
-      // For drawings, SKIP the text generation step completely
-      let generatedMap = null;
-      let imageContent = null;
-
-      // Special handling for digitized content with concept data
-      if (isDrawing && hasDigitizedContent && mapData.conceptData) {
-        // Use the SVG content if available
-        imageContent = mapData.svgContent;
-      }
-      // For text input where we want to generate a mind map
-      else if (hasTextInput && !isDrawing) {
-        try {
-          // Generate the concept map from text
-          //TODO: I can not find this endpoint on backend
-          const genResponse = await authFetch(`${API_URL}/api/concept-maps/generate`, {
-            method: 'POST',
-            headers: {
-              'Content-Type': 'application/json',
-            },
-            body: JSON.stringify({
-              text: mapData.text,
-              mapType: mapData.mapType || 'mindmap',
-              title: mapData.title,
-            }),
-          });
-
-          if (genResponse.ok) {
-            generatedMap = await genResponse.json();
-            if (generatedMap && generatedMap.image) {
-              // Format SVG content as data URL if needed
-              if (generatedMap.format === 'svg' && !generatedMap.image.startsWith('data:')) {
-                imageContent = `data:image/svg+xml;base64,${generatedMap.image}`;
-              } else {
-                imageContent = generatedMap.image;
-              }
-=======
-    // Get all concept maps for the current user
-    getMyMaps: async (): Promise<MapItem[]> => {
-        try {
-            const response = await authFetch(`${API_URL}/api/concept-maps`, {
-                method: "GET",
-                credentials: "include",
-                headers: {
-                    "Content-Type": "application/json",
-                },
-            });
-
-            if (!response.ok) {
-                throw new Error("Failed to fetch concept maps");
-            }
-
-            const data: ConceptMapResponse[] = await response.json();
-            return data.map(mapResponseToMapItem);
-        } catch (error) {
-            console.error("Error fetching concept maps:", error);
-            return [];
-        }
-    },
-
-    // Create a new concept map
-    createMap: async (mapData: {
-        title: string,
-        description?: string,
-        learningObjective?: string,
-        isPublic?: boolean,
-        useTemplate?: boolean,
-        mapType?: string,
-        text?: string,
-        svgContent?: string,
-        tldrawContent?: string,
-        isDigitized?: boolean,
-        conceptData?: any,
-        whiteboardContent?: any  // Add this for hand-drawn whiteboard content
-    }): Promise<MapItem | null> => {
-        try {
-            // Check if this is a drawing type map
-            const isDrawing = mapData.mapType === 'drawing';
-            const isHanddrawn = mapData.mapType === 'handdrawn';
-            const hasDigitizedContent = mapData.isDigitized === true;
-            const hasTextInput = mapData.text && mapData.text.length > 0;
-            
-            // Debug logs
-            console.log("API createMap called with:", {
-                title: mapData.title,
-                mapType: mapData.mapType,
-                isHanddrawn,
-                hasWhiteboardContent: !!mapData.whiteboardContent,
-                whiteboardContentSize: mapData.whiteboardContent ? JSON.stringify(mapData.whiteboardContent).length : 0
-            });
-
-            // For drawings, SKIP the text generation step completely
-            let generatedMap = null;
-            let imageContent = null;
-
-            // Special handling for digitized content with concept data
-            if (isDrawing && hasDigitizedContent && mapData.conceptData) {
-                // Use the SVG content if available
-                imageContent = mapData.svgContent;
-            }
-            // For text input where we want to generate a mind map
-            else if (hasTextInput && !isDrawing && !isHanddrawn) {
-                try {
-                    // Generate the concept map from text
-                    const genResponse = await authFetch(`${API_URL}/api/concept-map/generate`, {
-                        method: "POST",
-                        headers: {
-                            "Content-Type": "application/json",
-                        },
-                        body: JSON.stringify({
-                            text: mapData.text,
-                            mapType: mapData.mapType || "mindmap",
-                            title: mapData.title,
-                        }),
-                    });
-
-                    if (genResponse.ok) {
-                        generatedMap = await genResponse.json();
-                        if (generatedMap && generatedMap.image) {
-                            // Format SVG content as data URL if needed
-                            if (generatedMap.format === 'svg' && !generatedMap.image.startsWith('data:')) {
-                                imageContent = `data:image/svg+xml;base64,${generatedMap.image}`;
-                            } else {
-                                imageContent = generatedMap.image;
-                            }
-                        }
-                    } else {
-                        console.error("API: Failed to generate mind map from text");
-                    }
-                } catch (genError) {
-                    console.error("API: Error generating mind map:", genError);
-                    // Continue without the generated map
-                }
->>>>>>> 3729821e
-            }
-          } else {
-            console.error('API: Failed to generate mind map from text');
-          }
-        } catch (genError) {
-          console.error('API: Error generating mind map:', genError);
-          // Continue without the generated map
-        }
-      }
-
-<<<<<<< HEAD
-      // Then create the map entry
-      const requestBody = {
-        name: mapData.title,
-        description: mapData.description || '',
-        learning_objective: mapData.learningObjective || '',
-        input_text: mapData.text || '',
-        is_public: mapData.isPublic || false,
-        // Include nodes and edges from conceptData if available
-        ...(isDrawing && hasDigitizedContent && mapData.conceptData
-          ? {
-              // Properly extract nodes and edges from conceptData
-              nodes: mapData.conceptData.nodes || [],
-              edges: mapData.conceptData.edges || [],
-=======
-            // Then create the map entry
-            const requestBody = {
-                name: mapData.title,
-                description: mapData.description || "",
-                learning_objective: mapData.learningObjective || "",
-                input_text: mapData.text || "",
-                is_public: mapData.isPublic || false,
-                // Include nodes and edges from conceptData if available
-                ...(isDrawing && hasDigitizedContent && mapData.conceptData ? {
-                    // Properly extract nodes and edges from conceptData
-                    nodes: mapData.conceptData.nodes || [],
-                    edges: mapData.conceptData.edges || []
-                } : {
-                    // Otherwise fall back to generated map data or empty arrays
-                    nodes: generatedMap?.nodes || [],
-                    edges: generatedMap?.edges || []
-                }),
-                image: imageContent,
-                mapType: mapData.mapType, // Add this to ensure the backend knows it's a handdrawn map
-                format: isHanddrawn ? 'handdrawn' : ((isDrawing || mapData.svgContent) ? 'svg' : (generatedMap ? generatedMap.format : 'svg')),
-                // For handdrawn maps, ensure we pass the raw whiteboard content
-                whiteboard_content: isHanddrawn ? mapData.whiteboardContent : undefined
-            };
-            
-            console.log("API: Sending request with body:", {
-                ...requestBody,
-                whiteboard_content: requestBody.whiteboard_content ? 
-                  `[${Object.keys(requestBody.whiteboard_content).length} keys, size: ${JSON.stringify(requestBody.whiteboard_content).length} chars]` : 
-                  undefined
-            });
-
-            const response = await authFetch(`${API_URL}/api/concept-maps`, {
-                method: "POST",
-                headers: {
-                    "Content-Type": "application/json",
-                },
-                body: JSON.stringify(requestBody)
-            });
-
-            if (!response.ok) {
-                const errorText = await response.text();
-                console.error("API: Failed to create concept map:", errorText);
-                throw new Error("Failed to create concept map");
->>>>>>> 3729821e
-            }
-          : {
-              // Otherwise fall back to generated map data or empty arrays
-              nodes: generatedMap?.nodes || [],
-              edges: generatedMap?.edges || [],
-            }),
-        image: imageContent,
-        format: isDrawing || mapData.svgContent ? 'svg' : generatedMap ? generatedMap.format : 'svg',
-      };
-
-<<<<<<< HEAD
-      const response = await authFetch(`${API_URL}/api/concept-maps`, {
-        method: 'POST',
-        headers: {
-          'Content-Type': 'application/json',
-        },
-        body: JSON.stringify(requestBody),
-      });
-
-      if (!response.ok) {
-        const errorText = await response.text();
-        console.error('API: Failed to create concept map:', errorText);
-        throw new Error('Failed to create concept map');
-      }
-=======
-            const data: ConceptMapResponse = await response.json();
-            console.log("API: Successfully created map:", data.id);
-            
-            return mapResponseToMapItem(data);
-        } catch (error) {
-            console.error("API: Error creating concept map:", error);
-            throw error;
-        }
-    },
->>>>>>> 3729821e
-
       const data: ConceptMapResponse = await response.json();
 
-<<<<<<< HEAD
+      if (data.image && !data.image.startsWith("data:")) {
+        const format = data.format || "svg";
+        const mimeType = format === "svg" ? "image/svg+xml" : "image/png";
+        data.image = `data:${mimeType};base64,${data.image}`;
+      }
+
       return mapResponseToMapItem(data);
     } catch (error) {
-      console.error('API: Error creating concept map:', error);
+      console.error("API: Error creating concept map:", error);
       throw error;
     }
   },
@@ -856,63 +509,21 @@
   getMap: async (id: number): Promise<MapItem | null> => {
     try {
       const response = await authFetch(`${API_URL}/api/concept-maps/${id}`, {
-        method: 'GET',
-        headers: {
-          'Content-Type': 'application/json',
+        method: "GET",
+        headers: {
+          "Content-Type": "application/json",
         },
       });
 
       if (!response.ok) {
         throw new Error(`Failed to fetch concept map with id ${id}`);
       }
-=======
-            const mapData: ConceptMapResponse = await response.json();
-            
-            // Format SVG content if it exists but isn't already formatted as a data URL
-            if (mapData.image && !mapData.image.startsWith('data:')) {
-                const format = mapData.format || 'svg';
-                const mimeType = format === 'svg' ? 'image/svg+xml' : 'image/png';
-                mapData.image = `data:${mimeType};base64,${mapData.image}`;
-            }
-
-            return mapResponseToMapItem(mapData);
-        } catch (error) {
-            console.error(`Error fetching concept map ${id}:`, error);
-            return null;
-        }
-    },
-
-    // Update a concept map
-    updateMap: async (id: number, updatedData: Partial<{
-        name: string,
-        nodes: any[],
-        edges: any[],
-        image?: string,
-        format?: string,
-        input_text?: string,
-        is_public?: boolean,
-        whiteboard_content?: any
-    }>): Promise<MapItem | null> => {
-        try {
-            const response = await authFetch(`${API_URL}/api/concept-maps/${id}`, {
-                method: "PUT",
-                headers: {
-                    "Content-Type": "application/json",
-                },
-                body: JSON.stringify(updatedData),
-            });
-
-            if (!response.ok) {
-                throw new Error(`Failed to update concept map with id ${id}`);
-            }
->>>>>>> 3729821e
 
       const mapData: ConceptMapResponse = await response.json();
 
-      // Format SVG content if it exists but isn't already formatted as a data URL
-      if (mapData.image && !mapData.image.startsWith('data:')) {
-        const format = mapData.format || 'svg';
-        const mimeType = format === 'svg' ? 'image/svg+xml' : 'image/png';
+      if (mapData.image && !mapData.image.startsWith("data:")) {
+        const format = mapData.format || "svg";
+        const mimeType = format === "svg" ? "image/svg+xml" : "image/png";
         mapData.image = `data:${mimeType};base64,${mapData.image}`;
       }
 
@@ -923,7 +534,6 @@
     }
   },
 
-<<<<<<< HEAD
   // Update a concept map
   updateMap: async (
     id: number,
@@ -935,39 +545,17 @@
       format?: string;
       input_text?: string;
       is_public?: boolean;
+      whiteboard_content?: any;
     }>
   ): Promise<MapItem | null> => {
     try {
       const response = await authFetch(`${API_URL}/api/concept-maps/${id}`, {
-        method: 'PUT',
-        headers: {
-          'Content-Type': 'application/json',
+        method: "PUT",
+        headers: {
+          "Content-Type": "application/json",
         },
         body: JSON.stringify(updatedData),
       });
-=======
-    // Get all public maps
-    getPublicMaps: async (): Promise<MapItem[]> => {
-        try {
-            const response = await authFetch(`${API_URL}/api/public/concept-maps`, {
-                method: "GET",
-                headers: {
-                    "Content-Type": "application/json",
-                },
-            });
-
-            if (!response.ok) {
-                throw new Error("Failed to fetch public concept maps");
-            }
-
-            const data: ConceptMapResponse[] = await response.json();
-            return data.map(mapResponseToMapItem);
-        } catch (error) {
-            console.error("Error fetching public concept maps:", error);
-            return [];
-        }
-    },
->>>>>>> 3729821e
 
       if (!response.ok) {
         throw new Error(`Failed to update concept map with id ${id}`);
@@ -981,79 +569,71 @@
     }
   },
 
-<<<<<<< HEAD
+  // Get all public maps
+  getPublicMaps: async (): Promise<MapItem[]> => {
+    try {
+      const response = await fetch(`${API_URL}/api/concept-maps/public`, {
+        method: "GET",
+        headers: {
+          "Content-Type": "application/json",
+        },
+      });
+
+      if (!response.ok) {
+        throw new Error("Failed to fetch public concept maps");
+      }
+
+      const data: ConceptMapResponse[] = await response.json();
+      return data.map(mapResponseToMapItem);
+    } catch (error) {
+      console.error("Error fetching public concept maps:", error);
+      return [];
+    }
+  },
+
+  // Share a concept map
+  shareMap: async (
+    id: number
+  ): Promise<{ shareUrl: string; shareId: string }> => {
+    try {
+      const response = await authFetch(`${API_URL}/api/concept-maps/${id}/share`, {
+        method: "POST",
+        headers: {
+          "Content-Type": "application/json",
+        },
+      });
+
+      if (!response.ok) {
+        throw new Error(`Failed to share concept map with id ${id}`);
+      }
+
+      return await response.json();
+    } catch (error) {
+      console.error(`Error sharing concept map ${id}:`, error);
+      throw error;
+    }
+  },
+
   // Delete a concept map
   deleteMap: async (id: number): Promise<boolean> => {
     try {
       const response = await authFetch(`${API_URL}/api/concept-maps/${id}`, {
-        method: 'DELETE',
-        headers: {
-          'Content-Type': 'application/json',
+        method: "DELETE",
+        headers: {
+          "Content-Type": "application/json",
         },
       });
 
       if (!response.ok) {
         throw new Error(`Failed to delete concept map with id ${id}`);
       }
-=======
-            return true;
-        } catch (error) {
-            console.error(`Error toggling favorite for map ${id}:`, error);
-            return false;
-        }
-    },
-// Get all public maps
-getPublicMaps: async (): Promise<MapItem[]> => {
-  try {
-    const response = await fetch(`${API_URL}/api/concept-maps/public`, {
-      method: "GET",
-      headers: {
-        "Content-Type": "application/json",
-      },
-      // No credentials needed for public maps
-    });
-
-    if (!response.ok) {
-      throw new Error("Failed to fetch public concept maps");
-    }
-
-    const data: ConceptMapResponse[] = await response.json();
-    return data.map(mapResponseToMapItem);
-  } catch (error) {
-    console.error("Error fetching public concept maps:", error);
-    return [];
-  }
-},
-
-// Share a concept map to generate a shareable link
-shareMap: async (id: number): Promise<{ shareUrl: string, shareId: string }> => {
-  try {
-    const response = await authFetch(`${API_URL}/api/concept-maps/${id}/share`, {
-      method: "POST",
-      headers: {
-        "Content-Type": "application/json",
-      },
-    });
-
-    if (!response.ok) {
-      throw new Error(`Failed to share concept map with id ${id}`);
-    }
-
-    return await response.json();
-  } catch (error) {
-    console.error("Error sharing concept map:", error);
-    throw error;
-  }
-},
-
->>>>>>> 3729821e
 
       return true;
     } catch (error) {
       console.error(`Error deleting concept map ${id}:`, error);
       return false;
     }
-  },
+  }
 
   // Get all public maps
   getPublicMaps: async (): Promise<MapItem[]> => {
