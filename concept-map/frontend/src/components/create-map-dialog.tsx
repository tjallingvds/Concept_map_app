import * as React from "react"
import { useNavigate } from "react-router-dom"
import { z } from "zod"
import { useForm } from "react-hook-form"
import { zodResolver } from "@hookform/resolvers/zod"
import { FileUp, FileText, X } from "lucide-react"
import {
  Select,
  SelectContent,
  SelectItem,
  SelectTrigger,
  SelectValue,
} from "./ui/select"

import {
  Dialog,
  DialogContent,
  DialogDescription,
  DialogFooter,
  DialogHeader,
  DialogTitle,
  DialogTrigger,
} from "./ui/dialog"
import {
  Form,
  FormControl,
  FormDescription,
  FormField,
  FormItem,
  FormLabel,
  FormMessage,
} from "./ui/form"
import { Input } from "./ui/input"
import { Textarea } from "./ui/textarea"
import { Button } from "./ui/button"
import { Switch } from "./ui/switch"
import { Checkbox } from "./ui/checkbox"
import { Tabs, TabsContent, TabsList, TabsTrigger } from "./ui/tabs"
import { Separator } from "./ui/separator"
import { toast } from "sonner"

import { TLDrawEditor } from "./tldraw-editor"
import { TLDrawWhiteboard } from "./tldraw-whiteboard"
import {useConceptMapsApi} from "../services/api.ts";

// Form schema validation
const formSchema = z.object({
  title: z.string().min(1, "Title is required").max(100, "Title must be less than 100 characters"),
  learningObjective: z.string().min(1, "Learning objective is required").max(200, "Learning objective must be less than 200 characters"),
  description: z.string().max(500, "Description must be less than 500 characters").optional(),
  mapType: z.enum(["mindmap", "wordcloud", "bubblechart", "handdrawn"]).default("mindmap"),
  isPublic: z.boolean().default(false),
  contentSource: z.enum(["empty", "file", "text", "drawing", "handdrawn"]).default("empty"),
  fileUpload: z.any().optional(),
  textContent: z.string().max(1000000, "Text content must be less than 1,000,000 characters").optional(),
  tldrawContent: z.string().optional(),
  isDigitized: z.boolean().default(false),
  svgContent: z.string().optional(),
  conceptData: z.any().optional(),
  hasTLDrawContent: z.boolean().default(false),
  whiteboardContent: z.any().optional(),
})

export type CreateMapData = z.infer<typeof formSchema>

interface CreateMapDialogProps {
  trigger?: React.ReactNode // Optional custom trigger component
  onMapCreated?: (mapId: number) => void // Optional callback when map is created
}

export function CreateMapDialog({ trigger, onMapCreated }: CreateMapDialogProps) {
  const navigate = useNavigate()
  const [open, setOpen] = React.useState(false)
  const [isCreating, setIsCreating] = React.useState(false)
  const [selectedFile, setSelectedFile] = React.useState<File | null>(null)
  const [isProcessingFile, setIsProcessingFile] = React.useState(false)
  const { processDocument, createMap } = useConceptMapsApi();

  // Form setup
  const form = useForm<CreateMapData>({
    resolver: zodResolver(formSchema),
    defaultValues: {
      title: "",
      learningObjective: "",
      description: "",
      mapType: "mindmap",
      isPublic: false,
      contentSource: "empty",
      textContent: "",
      isDigitized: false,
      hasTLDrawContent: false
    },
  })

  const contentSource = form.watch("contentSource")
  
  // Monitor contentSource changes for debugging
  React.useEffect(() => {
    console.log("contentSource changed to:", contentSource);
  }, [contentSource]);

<<<<<<< HEAD
  // Monitor mapType changes
  React.useEffect(() => {
    const mapType = form.watch("mapType");
    console.log("mapType changed to:", mapType);
=======
React.useEffect(() => {
  const subscription = form.watch((value, { name }) => {
    if (name === "mapType") {
      console.log("mapType changed to:", value.mapType);
    }
  });

  return () => subscription.unsubscribe();
}, [form]);

>>>>>>> e054d131
    
    // When mapType is changed to handdrawn, update contentSource as well
    if (mapType === "handdrawn") {
      // Set contentSource to handdrawn when mapType is handdrawn
      form.setValue("contentSource", "handdrawn", { 
        shouldDirty: true, 
        shouldTouch: true, 
        shouldValidate: true 
      });
    }
  }, [form.watch("mapType")]);

  // Handle file selection
  const handleFileSelect = async (e: React.ChangeEvent<HTMLInputElement>) => {
    if (e.target.files && e.target.files.length > 0) {
      const file = e.target.files[0];
      
      // Clear previous file and extracted text when uploading a new file
      if (selectedFile && selectedFile.name !== file.name) {
        form.setValue("textContent", "");
      }
      
      setSelectedFile(file);
      form.setValue("contentSource", "file");
      
      // Process the file immediately to extract text
      try {
        setIsProcessingFile(true);
        toast.info("Processing document, please wait...");
        
        const result = await processDocument(file);
        
        if (result && result.text) {
          // Store the extracted text but stay in the file tab
          // This addresses the user's request to keep extracted text in the upload tab
          form.setValue("textContent", result.text);
          // Keep contentSource as "file" so the text stays hidden but available for processing
          form.setValue("contentSource", "file");
          toast.success("Document processed successfully! You can now generate a concept map.");
        }
      } catch (error) {
        console.error("Error processing file:", error);
        toast.error("Failed to process document. Please try again or use text input instead.");
      } finally {
        setIsProcessingFile(false);
      }
    }
  }

  // Remove selected file
  const handleRemoveFile = () => {
    setSelectedFile(null);
    // Clear the extracted text when removing a file
    form.setValue("textContent", "");
    if (contentSource === "file") {
      form.setValue("contentSource", "empty");
    }
  }

  // Function to download image (supports both SVG and PNG formats)
  const downloadImage = (imageContent: string, fileName: string) => {
    // Check if the content is a data URL
    if (imageContent.startsWith('data:')) {
      // Extract the MIME type from the data URL
      const mimeType = imageContent.split(';')[0].split(':')[1];
      const fileExtension = mimeType === 'image/svg+xml' ? 'svg' : 'png';
      
      // For data URLs, we can use them directly
      const link = document.createElement('a');
      link.href = imageContent;
      link.download = `${fileName}.${fileExtension}`;
      document.body.appendChild(link);
      link.click();
      document.body.removeChild(link);
    } else {
      // If it's not a data URL, assume it's SVG content
      const blob = new Blob([imageContent], { type: 'image/svg+xml' });
      const url = URL.createObjectURL(blob);
      const link = document.createElement('a');
      link.href = url;
      link.download = `${fileName}.svg`;
      document.body.appendChild(link);
      link.click();
      document.body.removeChild(link);
      URL.revokeObjectURL(url);
    }
  };

  // Form submit handler
  const onSubmit = async (data: CreateMapData) => {
    try {
      setIsCreating(true);
      
      // Force a refresh of all form values to ensure the latest state
      const latestFormValues = form.getValues();
      console.log("Raw form values before submission:", latestFormValues);
      
      // Log form values for debugging
      console.log("Form submit values:", {
        contentSource: data.contentSource,
        mapType: data.mapType,
        isDigitized: data.isDigitized,
        hasTLDrawContent: !!data.tldrawContent || !!data.svgContent,
        hasSVGContent: !!data.svgContent,
        textLength: data.textContent?.length || 0
      });
      
      // Safety check: If we have a drawing but contentSource is empty, fix it
      if (data.contentSource === "empty" && (data.svgContent || data.hasTLDrawContent)) {
        console.log("Correcting contentSource from empty to drawing");
        data.contentSource = "drawing";
      }
      
      // If this is a digitized drawing with structured concept data,
      // use that directly instead of trying to process the text
      if (data.isDigitized && data.conceptData) {
        console.log("Using structured concept data from OCR for digitized drawing");
        
        // Create map with the structured concept data
        const newMap = await createMap({
          title: data.title || "Concept Map",
          description: data.description || "",
          learningObjective: data.learningObjective,
          isPublic: data.isPublic,
          mapType: "mindmap",
          text: data.textContent || "",
          svgContent: data.svgContent,
          conceptData: {
            nodes: data.conceptData.nodes,
            edges: data.conceptData.edges,
            structure: data.conceptData.structure || { 
              type: "hierarchical", 
              root: data.conceptData.nodes.length > 0 ? data.conceptData.nodes[0].id : "c1" 
            }
          }
        });
        
        if (!newMap) {
          throw new Error("Failed to create map from digitized content");
        }
        
        // Handle success (download image, show success message, etc.)
        toast.success("Digitized concept map created successfully!");
        
        // Close the dialog
        setOpen(false);
        
        // Handle map created callback or navigation
        if (onMapCreated && newMap.id) {
          onMapCreated(newMap.id);
        } else if (newMap.id) {
          // Navigate to the created map
          if (data.mapType === "handdrawn") {
            navigate(`/whiteboard-editor/${newMap.id}`);
          } else {
            navigate(`/editor/${newMap.id}`);
          }
        }
        
        return; // Exit early since we've handled the digitized map case
      }
      
      let textContent = "";
      
      // Validate content based on source
      if (data.contentSource === "empty") {
        // Check if we have any drawing content
        if (!data.tldrawContent && !data.svgContent) {
          throw new Error("Please draw something on the canvas before creating the map");
        }
        
        // If we have drawing content that has been digitized, use that content
        if (data.isDigitized && data.textContent) {
          textContent = data.textContent;
          console.log("Using digitized content text:", textContent.substring(0, 50));
        }
      } else if (data.contentSource === "drawing") {
        // This is content from the drawing tab
        if (!data.svgContent) {
          throw new Error("Please draw something on the canvas before creating the map");
        }
        
        // If we have drawing content that has been digitized, use that content
        if (data.isDigitized && data.textContent) {
          textContent = data.textContent;
          console.log("Using digitized content text:", textContent.substring(0, 50));
        }
      } else if (data.contentSource === "handdrawn") {
        // Validate hand-drawn whiteboard content
        if (!data.whiteboardContent) {
          console.error("Missing whiteboard content for handdrawn map", {
            contentSource: data.contentSource,
            mapType: data.mapType,
            hasWhiteboardContent: !!data.whiteboardContent
          });
          throw new Error("Please save your drawing by clicking the 'Save Drawing' button before continuing");
        }
        // For hand-drawn maps, we don't need to process text
        console.log("Using hand-drawn whiteboard content");
      } else if (data.contentSource === "file") {
        if (!data.textContent) {
          throw new Error("Please process a file before creating the map");
        }
        textContent = data.textContent;
      } else if (data.contentSource === "text") {
        if (!data.textContent) {
          throw new Error("Please enter some text before creating the map");
        }
        textContent = data.textContent;
      }
      
      // For digitized drawings, set the map type to "mindmap" to avoid text generation
      if (data.isDigitized) {
        console.log("Map is digitized, ensuring map type is set to mindmap");
        data.mapType = "mindmap"; // Ensure mapType is explicitly set to mindmap
      }
      
      console.log("Creating map with:", {
        title: data.title,
        mapType: data.mapType,
        isDigitized: data.isDigitized,
        hasTLDrawContent: !!data.tldrawContent || !!data.svgContent,
        hasSVGContent: !!data.svgContent,
        textLength: textContent.length
      });
      
      // Call API to create the map
      const newMap = await createMap({
        title: data.title,
        description: data.description || "",
        learningObjective: data.learningObjective,
        isPublic: data.isPublic,
        mapType: data.mapType,
        text: textContent,
        svgContent: data.svgContent,
        tldrawContent: data.tldrawContent,
        isDigitized: data.isDigitized,
        whiteboardContent: data.whiteboardContent,
        conceptData: data.isDigitized && data.conceptData ? {
          nodes: data.conceptData.nodes,
          edges: data.conceptData.edges,
          structure: data.conceptData.structure || { type: "hierarchical", root: data.conceptData.nodes?.[0]?.id || "c1" }
        } : undefined
      });
      
      if (!newMap) {
        throw new Error("Failed to create map");
      }
      
      // Handle SVG content if available
      if (newMap.svgContent) {
        console.log('Received image content:', newMap.svgContent.substring(0, 50) + '...');
        
        // Download the image
        downloadImage(newMap.svgContent, data.title);
        
        // Open in new window if requested
        const newWindow = window.open();
        if (newWindow && newMap.svgContent) {
          // Check if the content is SVG
          const isSvg = newMap.svgContent.includes('image/svg+xml');
          
          // Set the content type
          newWindow.document.write(`
            <!DOCTYPE html>
            <html>
              <head>
                <title>${data.title} - Concept Map</title>
                <style>
                  body {
                    margin: 0;
                    padding: 0;
                    display: flex;
                    justify-content: center;
                    align-items: center;
                    min-height: 100vh;
                    background-color: #f8f9fa;
                  }
                  img {
                    max-width: 90%;
                    max-height: 90vh;
                    box-shadow: 0 4px 8px rgba(0,0,0,0.1);
                  }
                </style>
              </head>
              <body>
          `);
          
          // Add either SVG or image content
          if (isSvg) {
            const svgContent = atob(newMap.svgContent.split(',')[1]);
            newWindow.document.write(`
              ${svgContent}
            `);
          } else {
            newWindow.document.write(`
              <img src="${newMap.svgContent}" alt="${data.title}" />
            `);
          }
          
          newWindow.document.write(`
              </body>
            </html>
          `);
          newWindow.document.close();
        }
      }
      
      // Map creation successful
      toast.success("Concept map created successfully!");
      
      // Clear the form data after successful creation
      form.reset({
        title: "",
        learningObjective: "",
        description: "",
        mapType: "mindmap",
        isPublic: false,
        contentSource: "empty",
        textContent: "",
      });
      
      // Clear selected file and extracted text
      setSelectedFile(null);
      
      // Close the dialog
      setOpen(false);
      
      // Handle map created callback or navigation
      if (onMapCreated && newMap.id) {
        onMapCreated(newMap.id);
      } else if (newMap.id) {
        // Navigate to the created map
        if (data.mapType === "handdrawn") {
          navigate(`/whiteboard-editor/${newMap.id}`);
        } else {
          navigate(`/editor/${newMap.id}`);
        }
      }
      
    } catch (error) {
      console.error("Error creating map:", error);
      toast.error(error instanceof Error ? error.message : "Failed to create concept map. Please try again.");
    } finally {
      setIsCreating(false);
    }
  };
  
  return (
    <Dialog open={open} onOpenChange={setOpen}>
      {trigger ? (
        <DialogTrigger asChild>
          {trigger}
        </DialogTrigger>
      ) : (
        <DialogTrigger asChild>
          <Button className="gap-1">
            <svg
              xmlns="http://www.w3.org/2000/svg"
              width="16"
              height="16"
              viewBox="0 0 24 24"
              fill="none"
              stroke="currentColor"
              strokeWidth="2"
              strokeLinecap="round"
              strokeLinejoin="round"
              className="h-4 w-4"
            >
              <path d="M5 12h14" />
              <path d="M12 5v14" />
            </svg>
            <span>New Map</span>
          </Button>
        </DialogTrigger>
      )}
      
      <DialogContent className="sm:max-w-[700px] max-h-[90vh] overflow-y-auto">
        <DialogHeader>
          <DialogTitle className="text-2xl">Create New Concept Map</DialogTitle>
          <DialogDescription>
            Fill in the details to create your new concept map and select your content source.
          </DialogDescription>
        </DialogHeader>
        
        <Form {...form}>
          <form onSubmit={form.handleSubmit(onSubmit)} className="space-y-6">
            {/* Map title and learning objective section */}
            <div className="space-y-4 p-4 rounded-lg border border-border bg-muted/30">
              <h3 className="text-lg font-medium">Map Information</h3>
              <div className="grid grid-cols-1 gap-4">
                <FormField
                  control={form.control}
                  name="mapType"
                  render={({ field }) => (
                    <FormItem>
                      <FormLabel>Map Type</FormLabel>
                      <Select onValueChange={field.onChange} defaultValue={field.value}>
                        <SelectTrigger className="w-full">
                          <SelectValue placeholder="Select a map type" />
                        </SelectTrigger>
                        <SelectContent>
                          <SelectItem value="mindmap">Mind Map</SelectItem>
                          <SelectItem value="wordcloud">Word Cloud</SelectItem>
                          <SelectItem value="bubblechart">Bubble Chart</SelectItem>
                          <SelectItem value="handdrawn">Hand-Drawn Whiteboard</SelectItem>
                        </SelectContent>
                      </Select>
                      <FormDescription>
                        Choose how you want to visualize your concept map
                      </FormDescription>
                      <FormMessage />
                    </FormItem>
                  )}
                />
                <FormField
                  control={form.control}
                  name="title"
                  render={({ field }) => (
                    <FormItem>
                      <FormLabel>Title</FormLabel>
                      <FormControl>
                        <Input placeholder="Enter a title for your concept map" className="text-lg" {...field} />
                      </FormControl>
                      <FormMessage />
                    </FormItem>
                  )}
                />
                
                <FormField
                  control={form.control}
                  name="learningObjective"
                  render={({ field }) => (
                    <FormItem>
                      <FormLabel>Learning Objective</FormLabel>
                      <FormControl>
                        <Input 
                          placeholder="What do you want to learn about? (e.g., 'How AI affects daily life')" 
                          className="text-lg"
                          {...field} 
                        />
                      </FormControl>
                      <FormMessage />
                    </FormItem>
                  )}
                />
                
                <FormField
                  control={form.control}
                  name="description"
                  render={({ field }) => (
                    <FormItem>
                      <FormLabel>Additional Information (Optional)</FormLabel>
                      <FormControl>
                        <Textarea 
                          placeholder="Add any additional details about your concept map"
                          className="resize-none"
                          {...field}
                        />
                      </FormControl>
                      <FormMessage />
                    </FormItem>
                  )}
                />
              </div>
            </div>
            
            {/* Content Source Tabs */}
            <div className="p-4 rounded-lg border border-border bg-muted/30">
              <h3 className="text-lg font-medium mb-4">Content Source</h3>
              <FormField
                control={form.control}
                name="contentSource"
                render={({ field }) => (
                  <FormItem>
                    <Tabs 
                      defaultValue="empty" 
                      value={field.value === "drawing" ? "empty" : field.value}
                      onValueChange={(value) => {
                        // If changing from "drawing" content source to another tab,
                        // make sure we preserve the data but update the tab selection
                        if (field.value === "drawing" && value !== "empty") {
                          // Save the current svgContent and drawing data
                          const currentSvgContent = form.getValues("svgContent");
                          const isDigitized = form.getValues("isDigitized");
                          const conceptData = form.getValues("conceptData");
                          
                          // Change tab
                          field.onChange(value);
                          
                          // But keep the drawing data
                          if (currentSvgContent) {
                            form.setValue("svgContent", currentSvgContent);
                            form.setValue("hasTLDrawContent", true);
                          }
                          if (isDigitized) {
                            form.setValue("isDigitized", isDigitized);
                          }
                          if (conceptData) {
                            form.setValue("conceptData", conceptData);
                          }
                        } else {
                          // Normal tab change
                          field.onChange(value);
                        }
                      }}
                      className="w-full"
                    >
                      <TabsList className="grid w-full grid-cols-4">
                        {form.watch("mapType") !== "handdrawn" && (
                          <>
                            <TabsTrigger value="empty">Empty Canvas</TabsTrigger>
                            <TabsTrigger value="file">Upload File</TabsTrigger>
                            <TabsTrigger value="text">Text Input</TabsTrigger>
                          </>
                        )}
                        <TabsTrigger value="handdrawn" className={form.watch("mapType") === "handdrawn" ? "col-span-4" : ""}>
                          Hand-Drawn
                        </TabsTrigger>
                      </TabsList>
                      <TabsContent value="empty" className="pt-4">
                        <div className="text-center py-2 text-muted-foreground">
                          <p>Start with a blank canvas and build your concept map from scratch.</p>
                        </div>
                        <div className="mt-4 border rounded-lg" style={{ height: '500px' }}>
                          <TLDrawEditor 
                            enableOcr={true}
                            debugMode={true}
                            onSave={(svgContent) => {
                              console.log("Drawing saved, updating form values");
                              // Update form when drawing is saved
                              form.setValue("svgContent", svgContent);
                              form.setValue("hasTLDrawContent", true);
                              // Change contentSource from "empty" to indicate we have content
                              form.setValue("contentSource", "drawing", { 
                                shouldDirty: true,
                                shouldTouch: true,
                                shouldValidate: true
                              });
                              // Log the current form values after update
                              console.log("Form values after save:", {
                                contentSource: form.getValues("contentSource"),
                                hasTLDrawContent: form.getValues("hasTLDrawContent")
                              });
                            }}
                            onOcrProcessed={(result) => {
                              console.log("OCR processing result received:", result);
                              
                              // Store the original drawing
                              if (result.image) {
                                form.setValue("svgContent", result.image);
                              }
                              
                              // Set flags for digitized content - using full options to ensure values are registered
                              form.setValue("isDigitized", true, { shouldDirty: true, shouldTouch: true });
                              form.setValue("mapType", "mindmap", { shouldDirty: true, shouldTouch: true });
                              form.setValue("hasTLDrawContent", true, { shouldDirty: true, shouldTouch: true }); 
                              // Change contentSource from "empty" to indicate we have content
                              form.setValue("contentSource", "drawing", { 
                                shouldDirty: true, 
                                shouldTouch: true,
                                shouldValidate: true
                              });
                              
                              // Store the extracted concepts and relationships
                              if (result.concepts && result.concepts.length > 0) {
                                // Create nodes array
                                const nodes = result.concepts.map((c: any) => ({
                                  id: c.id || `c${Math.floor(Math.random() * 1000)}`,
                                  label: c.name || "Unnamed Concept",
                                  description: c.description || ""
                                }));
                                
                                // Create edges array
                                const edges = result.relationships.map((r: any) => ({
                                  source: r.source,
                                  target: r.target,
                                  label: r.label || "relates to"
                                }));
                                
                                // Create a text summary for display/metadata purposes
                                const conceptNames = nodes.map((c: any) => c.label).join(', ');
                                const conceptDetails = nodes.map((c: any) => 
                                  `${c.label}: ${c.description || 'No description'}`
                                ).join('\n');
                                
                                const relationshipDetails = edges.map((r: any) => {
                                  const sourceConcept = nodes.find((c: any) => c.id === r.source);
                                  const targetConcept = nodes.find((c: any) => c.id === r.target);
                                  return `${sourceConcept?.label || r.source} ${r.label} ${targetConcept?.label || r.target}`;
                                }).join('\n');
                                
                                const fullText = `Digitized concept map with concepts: ${conceptNames}\n\nConcepts:\n${conceptDetails}\n\nRelationships:\n${relationshipDetails}`;
                                
                                form.setValue("textContent", fullText);
                                
                                // Store the concept data in the expected format for the mind_map.py
                                form.setValue("conceptData", {
                                  nodes: nodes,
                                  edges: edges,
                                  structure: result.structure || { 
                                    type: "hierarchical", 
                                    root: nodes.length > 0 ? nodes[0].id : "c1" 
                                  }
                                });
                                
                                console.log("Stored concept data:", {
                                  nodes: nodes,
                                  edges: edges,
                                  structure: result.structure || { 
                                    type: "hierarchical", 
                                    root: nodes.length > 0 ? nodes[0].id : "c1" 
                                  }
                                });
                              }
                              
                              // Show success toast
                              toast.success("Drawing digitized successfully!");
                            }}
                          />
                        </div>
                      </TabsContent>
                      <TabsContent value="file" className="pt-4">
                        <div className="border-2 border-dashed border-border rounded-lg p-8 text-center">
                          {selectedFile ? (
                            <div className="flex flex-col gap-4">
                              <div className="flex items-center justify-between p-2 bg-muted rounded">
                                <div className="flex items-center gap-2">
                                  <FileUp className="h-5 w-5 text-primary" />
                                  <span className="text-sm truncate max-w-[400px]">{selectedFile.name}</span>
                                </div>
                                <Button 
                                  type="button" 
                                  variant="ghost" 
                                  size="icon"
                                  onClick={handleRemoveFile}
                                  disabled={isProcessingFile}
                                >
                                  <X className="h-4 w-4" />
                                </Button>
                              </div>
                              
                              {isProcessingFile ? (
                                <div className="text-center py-4">
                                  <div className="animate-spin w-6 h-6 border-2 border-primary border-t-transparent rounded-full mx-auto mb-2"></div>
                                  <p className="text-sm text-muted-foreground">Processing document...</p>
                                </div>
                              ) : (
                                <div>
                                  {form.watch("textContent") ? (
                                    <div className="space-y-3">
                                      <div className="p-3 bg-green-50 dark:bg-green-950 text-green-700 dark:text-green-300 rounded flex items-center gap-2">
                                        <svg xmlns="http://www.w3.org/2000/svg" width="20" height="20" viewBox="0 0 24 24" fill="none" stroke="currentColor" strokeWidth="2" strokeLinecap="round" strokeLinejoin="round" className="text-green-600">
                                          <path d="M22 11.08V12a10 10 0 1 1-5.93-9.14"></path>
                                          <polyline points="22 4 12 14.01 9 11.01"></polyline>
                                        </svg>
                                        <div>
                                          <p className="text-sm font-medium">Processing Complete</p>
                                          <p className="text-xs mt-0.5">Text has been successfully extracted from your document</p>
                                        </div>
                                      </div>
                                    </div>
                                  ) : (
                                    <Button
                                      type="button"
                                      variant="outline"
                                      className="w-full"
                                      onClick={() => handleFileSelect({ target: { files: [selectedFile] } } as any)}
                                      disabled={isProcessingFile}
                                    >
                                      Process Document Again
                                    </Button>
                                  )}
                                </div>
                              )}
                            </div>
                          ) : (
                            <>
                              <FileUp className="mx-auto h-12 w-12 text-muted-foreground" />
                              <h3 className="mt-2 text-lg font-medium">Upload a file</h3>
                              <p className="mt-1 text-sm text-muted-foreground">
                                Upload a PDF, Word document, or text file to extract concepts
                              </p>
                              <Button
                                type="button"
                                variant="outline"
                                className="mt-4"
                                onClick={() => document.getElementById('file-upload')?.click()}
                                disabled={isProcessingFile}
                              >
                                Select File
                              </Button>
                              <input
                                id="file-upload"
                                type="file"
                                className="hidden"
                                accept=".pdf,.doc,.docx,.txt,.png,.jpg,.jpeg"
                                onChange={handleFileSelect}
                              />
                            </>
                          )}
                        </div>
                        
                        {/* Extracted Text Display Section - shown below the upload area */}
                        {form.watch("textContent") && selectedFile && (
                          <div className="mt-6 border rounded-lg p-4">
                            <div className="flex items-center justify-between mb-3">
                              <h3 className="text-base font-semibold">Extracted Text</h3>
                              <p className="text-xs text-muted-foreground">
                                {(form.watch("textContent")?.length || 0).toLocaleString()} characters
                              </p>
                            </div>
                            <div className="max-h-[200px] overflow-y-auto bg-muted/30 p-3 rounded text-sm text-muted-foreground whitespace-pre-wrap border">
                              {form.watch("textContent")?.substring(0, 500) || ""}
                              {(form.watch("textContent")?.length || 0) > 500 && (
                                <>
                                  <span>...</span>
                                  <p className="text-xs italic mt-2">
                                    (Showing first 500 characters only. Full text will be used to generate your concept map.)
                                  </p>
                                </>
                              )}
                            </div>
                          </div>
                        )}
                      </TabsContent>
                      <TabsContent value="text" className="pt-4">
                        <FormField
                          control={form.control}
                          name="textContent"
                          render={({ field }) => (
                            <FormItem>
                              <FormLabel>Paste your text content</FormLabel>
                              <FormControl>
                                <Textarea 
                                  placeholder="Paste text to extract concepts from..."
                                  className="min-h-[200px]"
                                  {...field}
                                />
                              </FormControl>
                              <FormDescription>
                                The system will analyze this text and extract key concepts to create your map.
                              </FormDescription>
                              <FormMessage />
                            </FormItem>
                          )}
                        />
                      </TabsContent>
                      <TabsContent value="handdrawn" className="pt-4">
                        <div className="text-center py-2 text-muted-foreground">
                          <p>Create a hand-drawn whiteboard that you can edit later.</p>
                        </div>
                        <div className="mt-4 border rounded-lg" style={{ height: '500px' }}>
                          <TLDrawWhiteboard 
                            onSave={(whiteboardContent) => {
                              console.log("Whiteboard saved, updating form values", {
                                hasContent: !!whiteboardContent,
                                contentSize: whiteboardContent ? JSON.stringify(whiteboardContent).length : 0
                              });
                              
                              // Update form with whiteboard content
                              form.setValue("whiteboardContent", whiteboardContent, {
                                shouldDirty: true,
                                shouldTouch: true,
                                shouldValidate: true
                              });
                              
                              // Set map type to handdrawn
                              form.setValue("mapType", "handdrawn", {
                                shouldDirty: true,
                                shouldTouch: true
                              });
                              
                              // Set content source to handdrawn
                              form.setValue("contentSource", "handdrawn", { 
                                shouldDirty: true, 
                                shouldTouch: true, 
                                shouldValidate: true 
                              });

                              // Show a success toast notification to confirm to the user
                              toast.success("Drawing saved!");
                            }}
                          />
                        </div>
                      </TabsContent>
                    </Tabs>
                  </FormItem>
                )}
              />
            </div>
            
            {/* Settings Section */}
            <div className="p-4 rounded-lg border border-border bg-muted/30">
              <h3 className="text-lg font-medium mb-4">Settings</h3>
              <div className="space-y-4">
                <FormField
                  control={form.control}
                  name="isPublic"
                  render={({ field }) => (
                    <FormItem className="flex flex-row items-center justify-between rounded-lg border p-3 shadow-sm">
                      <div className="space-y-0.5">
                        <FormLabel>Make Public</FormLabel>
                        <FormDescription>
                          Allow other users to view this concept map
                        </FormDescription>
                      </div>
                      <FormControl>
                        <Switch
                          checked={field.value}
                          onCheckedChange={field.onChange}
                        />
                      </FormControl>
                    </FormItem>
                  )}
                />
              </div>
            </div>
            
            <DialogFooter className="gap-2 sm:gap-0">
              <Button type="button" variant="outline" onClick={() => setOpen(false)}>
                Cancel
              </Button>
              <Button 
                type="button" 
                className="px-8" 
                disabled={isCreating}
                variant={form.watch("contentSource") === "file" && form.watch("textContent") ? "default" : "default"}
                onClick={() => {
                  // Ensure form data is up to date
                  const currentFormState = form.getValues();
                  console.log("Current form state before submit:", currentFormState);
                  
                  // If we have drawing content but contentSource is still "empty", fix it
                  if (currentFormState.contentSource === "empty" && 
                      (currentFormState.svgContent || currentFormState.hasTLDrawContent)) {
                    console.log("Setting contentSource to drawing before submission");
                    form.setValue("contentSource", "drawing", { 
                      shouldDirty: true, shouldTouch: true, shouldValidate: true 
                    });
                  }
                  
                  // Submit the form
                  form.handleSubmit(onSubmit)();
                }}
              >
                {isCreating ? "Creating..." : 
                  form.watch("contentSource") === "file" && form.watch("textContent") 
                    ? "Generate Map from Document" 
                    : "Create Map"
                }
              </Button>
            </DialogFooter>
          </form>
        </Form>
      </DialogContent>
    </Dialog>
  )
}<|MERGE_RESOLUTION|>--- conflicted
+++ resolved
@@ -99,12 +99,7 @@
     console.log("contentSource changed to:", contentSource);
   }, [contentSource]);
 
-<<<<<<< HEAD
-  // Monitor mapType changes
-  React.useEffect(() => {
-    const mapType = form.watch("mapType");
-    console.log("mapType changed to:", mapType);
-=======
+
 React.useEffect(() => {
   const subscription = form.watch((value, { name }) => {
     if (name === "mapType") {
@@ -115,7 +110,6 @@
   return () => subscription.unsubscribe();
 }, [form]);
 
->>>>>>> e054d131
     
     // When mapType is changed to handdrawn, update contentSource as well
     if (mapType === "handdrawn") {
