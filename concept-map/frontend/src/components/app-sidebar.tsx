--- conflicted
+++ resolved
@@ -16,11 +16,6 @@
   SidebarMenu,
   SidebarMenuButton,
   SidebarMenuItem,
-<<<<<<< HEAD
-} from '../components/ui/sidebar';
-import { useAuth } from '../contexts/auth-context';
-import { CreateMapDialog } from '../components/create-map-dialog';
-=======
 
 } from "../components/ui/sidebar"
 import { useAuth } from "../contexts/auth-context"
@@ -28,7 +23,6 @@
 import { Button } from "../components/ui/button"
 import { Skeleton } from "../components/ui/skeleton"
 
->>>>>>> 56bebd2c
 
 // Define the type for concept maps from the backend
 interface ConceptMapData {
@@ -159,10 +153,6 @@
           </SidebarMenu>
         </SidebarGroup>
 
-<<<<<<< HEAD
-        {/* Recent work section */}
-        <NavProjects projects={recentMaps} title="Your most recent work" emptyMessage="None yet" isLoading={loading} />
-=======
         
         {/* Recent work section with + button */}
         <SidebarGroup className="group-data-[collapsible=icon]:hidden">
@@ -219,7 +209,6 @@
           </SidebarMenu>
         </SidebarGroup>
 
->>>>>>> 56bebd2c
       </SidebarContent>
       <SidebarFooter>
         {/* Premium upgrade component */}
