--- conflicted
+++ resolved
@@ -86,21 +86,18 @@
 }
 
 export default function DashboardPage() {
-<<<<<<< HEAD
-  const { logout } = useAuth();
-=======
-  const { user, logout } = useAuth()
-  const [createMapOpen, setCreateMapOpen] = useState(false)
-  const [maps, setMaps] = useState<MapItem[]>([])
-  const [loading, setLoading] = useState(true)
+  const { user, logout } = useAuth();
+  const [createMapOpen, setCreateMapOpen] = useState(false);
+  const [maps, setMaps] = useState<MapItem[]>([]);
+  const [loading, setLoading] = useState(true);
   const { createMap, getMyMaps } = useConceptMapsApi();
   const [searchQuery, setSearchQuery] = useState("");
+
   const filteredMaps = maps.filter((map) =>
     map.title.toLowerCase().includes(searchQuery.toLowerCase()) ||
     map.description.toLowerCase().includes(searchQuery.toLowerCase())
   );
-  
->>>>>>> 3729821e
+
 
   const [createMapOpen, setCreateMapOpen] = useState(false);
   const [initialDialogData, setInitialDialogData] = useState<TemplateData | null>(null);
@@ -174,22 +171,16 @@
 
               {/* Search Input */}
               <div className="relative w-full">
-<<<<<<< HEAD
-                <Input
-                  placeholder="Search for concept maps..."
-=======
                 <Input 
                   placeholder="Search for concept maps..." 
                   value={searchQuery}
                   onChange={(e) => setSearchQuery(e.target.value)}
->>>>>>> 3729821e
+                />
+
                   className="w-full pl-10 py-6 text-lg rounded-md border border-input"
                 />
                 <Search className="absolute left-3 top-1/2 -translate-y-1/2 h-5 w-5 text-muted-foreground" />
               </div>
-
-<<<<<<< HEAD
-=======
               {/* Filtered Maps */}
               {filteredMaps.length === 0 ? (
                 <p className="text-muted-foreground mt-6 text-center">
@@ -206,7 +197,7 @@
                   ))}
                 </div>
               )}
->>>>>>> 3729821e
+
               {/* Action Cards */}
               <div className="grid grid-cols-1 md:grid-cols-3 gap-6 w-full">
                 <CreateMapDialog
