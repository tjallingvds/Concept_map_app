--- conflicted
+++ resolved
@@ -202,15 +202,10 @@
   },
   {
     quote:
-<<<<<<< HEAD
       'The MAPLET tool has become an essential part of my academic life. It allows me to easily create visual materials and better prepare for exams.',
     author: 'Professor David Chen',
     title: 'Computer Science Faculty, State College',
-=======
-      'The Ezedu tool has become an essential part of our curriculum. It allows teachers to easily create visual materials and students to better absorb the material.',
-    author: 'Peter Lehrman',
-    title: 'Computer Science & History Student, Duke University',
->>>>>>> 75225a8b
+
     avatar: '/avatar-david-chen.png',
     logo: '/university-logo-2.svg',
   },
