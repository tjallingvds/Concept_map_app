--- conflicted
+++ resolved
@@ -10,17 +10,10 @@
 import EditorPage from './pages/editor';
 import SharedMapPage from './pages/shared-map';
 import EditorNotesPage from './pages/editor-notes';
-<<<<<<< HEAD
 import NotesPage from './pages/notes';
-
-
-import { useAuth } from './contexts/auth-context';
-=======
+import TemplatesPage from './pages/templates';
 import { LoginForm } from './components/login-form';
-import TemplatesPage from './pages/templates';
 import { useAuth, AuthProvider } from './contexts/auth-context';
->>>>>>> 2c71b7cc
-
 
 function ProtectedRoute() {
     const { user, loading } = useAuth();
