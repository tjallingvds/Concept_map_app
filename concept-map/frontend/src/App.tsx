--- conflicted
+++ resolved
@@ -10,16 +10,11 @@
 import EditorPage from './pages/editor';
 import SharedMapPage from './pages/shared-map';
 import EditorNotesPage from './pages/editor-notes';
-<<<<<<< HEAD
 import NotesPage from './pages/notes';
+import TemplatesPage from './pages/templates';
 import WhiteboardEditorPage from './pages/whiteboard-editor-page';
 import { LoginForm } from './components/login-form';
-import { useAuth } from './contexts/auth-context';
-=======
->>>>>>> 353a11ef
-import TemplatesPage from './pages/templates';
-import { useAuth } from './contexts/auth-context';
-import NotesPage from "./pages/notes.tsx";
+import { useAuth, AuthProvider } from './contexts/auth-context';
 
 
 function ProtectedRoute() {
@@ -109,7 +104,6 @@
 }
 
 function App() {
-<<<<<<< HEAD
   return (
     <AuthProvider>
       <Router>
@@ -117,13 +111,6 @@
       </Router>
     </AuthProvider>
   );
-=======
-    return (
-            <Router>
-                <AppRoutes />
-            </Router>
-    );
->>>>>>> 353a11ef
-}
+  
 
 export default App;
