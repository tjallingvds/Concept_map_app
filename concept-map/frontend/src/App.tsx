--- conflicted
+++ resolved
@@ -11,12 +11,9 @@
 import EditorPage from './pages/editor';
 import SharedMapPage from './pages/shared-map';
 import EditorNotesPage from './pages/editor-notes';
-<<<<<<< HEAD
 import WhiteboardEditorPage from './pages/whiteboard-editor-page';
 import { LoginForm } from './components/login-form';
-=======
 import NotesPage from './pages/notes';
->>>>>>> 01ac9ef2
 
 
 import { useAuth } from './contexts/auth-context';
@@ -73,12 +70,7 @@
         
         {/* Notes routes */}
         <Route path="/notes" element={<NotesPage />} />
-<<<<<<< HEAD
-        <Route path="/editor-notes" element={<EditorNotesPage />} />
-        <Route path="/editor-notes/:id" element={<EditorNotesPage />} />
         <Route path="/whiteboard-editor/:id" element={<WhiteboardEditorPage />} />
-
-=======
         <Route path="/notes/edit" element={<EditorNotesPage />} />
         <Route path="/notes/edit/:id" element={<EditorNotesPage />} />
         
@@ -86,7 +78,6 @@
         <Route path="/editor-notes" element={<Navigate to="/notes/edit" replace />} />
         <Route path="/editor-notes/:id" element={<Navigate to="/notes/edit/:id" replace />} />
         
->>>>>>> 01ac9ef2
         {/* Add more protected routes here */}
       </Route>
     </Routes>
