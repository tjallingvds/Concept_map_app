import { BrowserRouter as Router, Routes, Route, Navigate, Outlet } from 'react-router-dom';
import './App.css';
import { RegisterForm } from './components/register-form';
import DashboardPage from './pages/dashboard';
import LandingPage from './pages/landing';
import MyMapsPage from './pages/my-maps';
import PublicMapsPage from './pages/public-maps';
import ProfilePage from './pages/profile';
import SettingsPage from './pages/settings';
import EditorPage from './pages/editor';
import SharedMapPage from './pages/shared-map';
import EditorNotesPage from './pages/editor-notes';
import { LoginForm } from './components/login-form';
import TemplatesPage from './pages/templates';
import { useAuth, AuthProvider } from './contexts/auth-context';


function ProtectedRoute() {
    const { user, loading } = useAuth();

    if (loading) {
        return <div className="flex items-center justify-center h-screen">Loading...</div>;
    }

    if (!user) {
        return <Navigate to="/login" replace />;
    }

    return <Outlet />;

}

function AppRoutes() {

  const { user, loading } = useAuth();

  if (loading) {
    return <div className="flex items-center justify-center h-screen">Loading...</div>;
  }

  return (
    <Routes>
      <Route path="/" element={<LandingPage />} />

      <Route
        path="/register"
        element={
          user ? (
            <Navigate to="/dashboard" replace />
          ) : (
            <div className="flex min-h-svh flex-col items-center justify-center bg-background p-6 md:p-10">
              <div className="w-full max-w-sm md:max-w-3xl">
                <RegisterForm />
              </div>
            </div>
          )
        }
      />

      {/* Protected routes */}
      <Route element={<ProtectedRoute />}>
        <Route path="/dashboard" element={<DashboardPage />} />
        <Route path="/maps" element={<MyMapsPage />} />
        <Route path="/library" element={<PublicMapsPage />} />
        <Route path="/profile" element={<ProfilePage />} />
        <Route path="/settings" element={<SettingsPage />} />
        <Route path="/editor/:id" element={<EditorPage />} />
        <Route path="/shared/:shareId" element={<SharedMapPage />} />
<<<<<<< HEAD
        
        {/* Notes routes */}
        <Route path="/notes" element={<EditorNotesPage />} />
        <Route path="/notes/edit" element={<EditorNotesPage />} />
        <Route path="/notes/edit/:id" element={<EditorNotesPage />} />
        
        {/* Keep for backward compatibility but redirect to the new paths */}
        <Route path="/editor-notes" element={<Navigate to="/notes/edit" replace />} />
        <Route path="/editor-notes/:id" element={<Navigate to="/notes/edit/:id" replace />} />
        
=======
        <Route path="/notes" element={<NotesPage />} />
        <Route path="/editor-notes" element={<EditorNotesPage />} />
        <Route path="/editor-notes/:id" element={<EditorNotesPage />} />
        <Route path="/templates" element={<TemplatesPage />} />

>>>>>>> 00dabd1b
        {/* Add more protected routes here */}
      </Route>
    </Routes>
  );

}

function App() {
    return (
        <AuthProvider>
            <Router>
                <AppRoutes />
            </Router>
        </AuthProvider>
    );

}

export default App;<|MERGE_RESOLUTION|>--- conflicted
+++ resolved
@@ -66,24 +66,18 @@
         <Route path="/settings" element={<SettingsPage />} />
         <Route path="/editor/:id" element={<EditorPage />} />
         <Route path="/shared/:shareId" element={<SharedMapPage />} />
-<<<<<<< HEAD
-        
         {/* Notes routes */}
         <Route path="/notes" element={<EditorNotesPage />} />
         <Route path="/notes/edit" element={<EditorNotesPage />} />
         <Route path="/notes/edit/:id" element={<EditorNotesPage />} />
-        
-        {/* Keep for backward compatibility but redirect to the new paths */}
+
+        {/* Redirects for backward compatibility */}
         <Route path="/editor-notes" element={<Navigate to="/notes/edit" replace />} />
         <Route path="/editor-notes/:id" element={<Navigate to="/notes/edit/:id" replace />} />
-        
-=======
-        <Route path="/notes" element={<NotesPage />} />
-        <Route path="/editor-notes" element={<EditorNotesPage />} />
-        <Route path="/editor-notes/:id" element={<EditorNotesPage />} />
+
+        {/* Templates route (keep from main) */}
         <Route path="/templates" element={<TemplatesPage />} />
 
->>>>>>> 00dabd1b
         {/* Add more protected routes here */}
       </Route>
     </Routes>
