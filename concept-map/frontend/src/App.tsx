--- conflicted
+++ resolved
@@ -10,15 +10,10 @@
 import EditorPage from './pages/editor';
 import SharedMapPage from './pages/shared-map';
 import EditorNotesPage from './pages/editor-notes';
-<<<<<<< HEAD
 import NotesPage from './pages/notes';
-
-import { useAuth } from './contexts/auth-context';
-=======
 import WhiteboardEditorPage from './pages/whiteboard-editor-page';
 import { LoginForm } from './components/login-form';
-import NotesPage from './pages/notes';
->>>>>>> 3729821e
+import { useAuth } from './contexts/auth-context';
 import TemplatesPage from './pages/templates';
 import { useAuth, AuthProvider } from './contexts/auth-context';
 
@@ -110,27 +105,13 @@
 }
 
 function App() {
-<<<<<<< HEAD
   return (
-    <Router>
-      <AppRoutes />
-    </Router>
+    <AuthProvider>
+      <Router>
+        <AppRoutes />
+      </Router>
+    </AuthProvider>
   );
-  return (
-    <Router>
-      <AppRoutes />
-    </Router>
-  );
-=======
-    return (
-        <AuthProvider>
-            <Router>
-                <AppRoutes />
-            </Router>
-        </AuthProvider>
-    );
-
->>>>>>> 3729821e
 }
 
-export default App;+export default App;
