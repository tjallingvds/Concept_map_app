import { BrowserRouter as Router, Routes, Route, Navigate, Outlet } from 'react-router-dom';
import './App.css';
import { RegisterForm } from './components/register-form';
import DashboardPage from './pages/dashboard';
import LandingPage from './pages/landing';
import MyMapsPage from './pages/my-maps';
import PublicMapsPage from './pages/public-maps';
import ProfilePage from './pages/profile';
import SettingsPage from './pages/settings';
import EditorPage from './pages/editor';
import SharedMapPage from './pages/shared-map';
import EditorNotesPage from './pages/editor-notes';
<<<<<<< HEAD
import WhiteboardEditorPage from './pages/whiteboard-editor-page';
import { LoginForm } from './components/login-form';
=======
import NotesPage from './pages/notes';
>>>>>>> dd02f625


import { useAuth } from './contexts/auth-context';
import NotesPage from './pages/notes';
import TemplatesPage from './pages/templates';

function ProtectedRoute() {
  const { user, loading, login } = useAuth();

  if (loading) {
    return <div className="flex items-center justify-center h-screen">Loading...</div>;
  }

  if (!user) {
    login();
    return null;
  }

  return <Outlet />;
}

function AppRoutes() {
  const { user, loading } = useAuth();

  if (loading) {
    return <div className="flex items-center justify-center h-screen">Loading...</div>;
  }

  return (
    <Routes>
      <Route path="/" element={<LandingPage />} />

      <Route
        path="/register"
        element={
          user ? (
            <Navigate to="/dashboard" replace />
          ) : (
            <div className="flex min-h-svh flex-col items-center justify-center bg-background p-6 md:p-10">
              <div className="w-full max-w-sm md:max-w-3xl">
                <RegisterForm />
              </div>
            </div>
          )
        }
      />

      {/* Protected routes */}
      <Route element={<ProtectedRoute />}>
        <Route path="/dashboard" element={<DashboardPage />} />
        <Route path="/maps" element={<MyMapsPage />} />
        <Route path="/library" element={<PublicMapsPage />} />
        <Route path="/profile" element={<ProfilePage />} />
        <Route path="/settings" element={<SettingsPage />} />
        <Route path="/editor/:id" element={<EditorPage />} />
        <Route path="/shared/:shareId" element={<SharedMapPage />} />
        <Route path="/notes" element={<NotesPage />} />
        <Route path="/editor-notes" element={<EditorNotesPage />} />
        <Route path="/editor-notes/:id" element={<EditorNotesPage />} />
<<<<<<< HEAD
        <Route path="/whiteboard-editor/:id" element={<WhiteboardEditorPage />} />
=======
        <Route path="/templates" element={<TemplatesPage />} />
>>>>>>> dd02f625

        {/* Add more protected routes here */}
      </Route>
    </Routes>
  );
}

function App() {
  return (
    <Router>
      <AppRoutes />
    </Router>
  );
}

export default App;<|MERGE_RESOLUTION|>--- conflicted
+++ resolved
@@ -10,12 +10,9 @@
 import EditorPage from './pages/editor';
 import SharedMapPage from './pages/shared-map';
 import EditorNotesPage from './pages/editor-notes';
-<<<<<<< HEAD
 import WhiteboardEditorPage from './pages/whiteboard-editor-page';
 import { LoginForm } from './components/login-form';
-=======
 import NotesPage from './pages/notes';
->>>>>>> dd02f625
 
 
 import { useAuth } from './contexts/auth-context';
@@ -75,11 +72,9 @@
         <Route path="/notes" element={<NotesPage />} />
         <Route path="/editor-notes" element={<EditorNotesPage />} />
         <Route path="/editor-notes/:id" element={<EditorNotesPage />} />
-<<<<<<< HEAD
         <Route path="/whiteboard-editor/:id" element={<WhiteboardEditorPage />} />
-=======
         <Route path="/templates" element={<TemplatesPage />} />
->>>>>>> dd02f625
+
 
         {/* Add more protected routes here */}
       </Route>
