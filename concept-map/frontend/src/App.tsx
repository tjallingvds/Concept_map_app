--- conflicted
+++ resolved
@@ -11,11 +11,7 @@
 import EditorPage from './pages/editor';
 import SharedMapPage from './pages/shared-map';
 import EditorNotesPage from './pages/editor-notes';
-<<<<<<< HEAD
-
-=======
 import NotesPage from './pages/notes';
->>>>>>> 81779daf
 
 import { useAuth } from './contexts/auth-context';
 
