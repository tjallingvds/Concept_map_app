--- conflicted
+++ resolved
@@ -3,12 +3,11 @@
 import json
 
 import matplotlib
-<<<<<<< HEAD
+
+matplotlib.use('Agg')  # Force non-interactive backend before importing pyplot
+
 import matplotlib.pyplot as plt
 import numpy as np
-=======
-matplotlib.use('Agg')  # Force non-interactive backend before importing pyplot
->>>>>>> 64359999
 import packcircles
 from matplotlib.patches import Circle, Patch
 
@@ -264,17 +263,10 @@
         # Process the concepts data
         print("Loading and validating concept data")
         concepts = load_gemini_output(concepts_data)
-<<<<<<< HEAD
-
-        # Generate charts and convert to base64 for embedding
-        charts = []
-
-=======
         print(f"Validated {len(concepts)} concepts with required fields")
-        
+
         # Generate charts and convert to base64 for embedding
         print("Generating frequency-based bubble chart")
->>>>>>> 64359999
         # Frequency-based chart
         freq_img_data = io.BytesIO()
         generate_packed_bubble_chart(
@@ -287,32 +279,15 @@
         plt.close()
         freq_img_data.seek(0)
         freq_img_b64 = base64.b64encode(freq_img_data.read()).decode('utf-8')
-<<<<<<< HEAD
-
-        # Importance-based chart
-        imp_img_data = io.BytesIO()
-        generate_packed_bubble_chart(
-            concepts,
-            use_importance=True,
-            title="Concept Importance (0.0-1.0)\nLarger bubbles indicate more central concepts"
-        )
-        plt.savefig(imp_img_data, format='png', bbox_inches='tight')
-        plt.close()
-        imp_img_data.seek(0)
-        imp_img_b64 = base64.b64encode(imp_img_data.read()).decode('utf-8')
-
-        return freq_img_b64, imp_img_b64
-
-=======
+
         print(f"Generated frequency chart (base64 length: {len(freq_img_b64)})")
-        
+
         # Return a structured dictionary that matches what the route expects
         return {
             'bubble_chart': freq_img_b64,  # Use frequency chart as the primary bubble chart
             'concepts': concepts_data
         }
-        
->>>>>>> 64359999
+
     except Exception as e:
         print(f"Error in bubble chart generation: {str(e)}")
         import traceback
