import os
import secrets
import uuid
from datetime import datetime, timedelta

import google.generativeai as genai
from auth_utils import get_auth0_user, requires_auth
from concept_map_generation.bubble_chart import process_text_for_bubble_chart
from concept_map_generation.mind_map import generate_concept_map
from concept_map_generation.ocr_concept_map import process_drawing_for_concept_map
from concept_map_generation.word_cloud import process_text_for_wordcloud
from document_processor import DocumentProcessor
from flask import Flask, jsonify, request, send_from_directory
from flask_cors import CORS
from flask_migrate import Migrate
from models import ConceptMap, Edge, Node, Note, User, db
from werkzeug.utils import secure_filename

app = Flask(__name__)
app.secret_key = os.environ.get("SECRET_KEY", secrets.token_hex(16))

<<<<<<< HEAD
# Configure CORS with specific settings
CORS(
    app,
    supports_credentials=True,
    origins=[
        os.environ.get("FRONTEND_URL", "http://localhost:5173")
    ],  # Frontend server from env or default
    methods=["GET", "POST", "PUT", "DELETE", "OPTIONS"],
    allow_headers=["Content-Type", "Authorization", "Accept"],
    expose_headers=["Content-Type", "Authorization"],
    max_age=3600,
)  # Cache preflight requests for 1 hour

# Configure session settings
app.config["SESSION_COOKIE_SECURE"] = True  # Only send cookie over HTTPS
app.config["SESSION_COOKIE_HTTPONLY"] = True  # Prevent JavaScript access to session cookie
app.config["SESSION_COOKIE_SAMESITE"] = "Lax"  # Protect against CSRF
=======
# Configure CORS to allow credentials and specific origins
CORS(app, 
     supports_credentials=True,
     origins=["http://localhost:5173", "http://127.0.0.1:5173"],
     resources={r"/api/*": {"origins": ["http://localhost:5173", "http://127.0.0.1:5173"]}},
     allow_headers=["Content-Type", "Authorization", "Accept", "X-Requested-With"],
     expose_headers=["Content-Type", "X-Requested-With", "Access-Control-Allow-Origin"],
     methods=["GET", "POST", "PUT", "DELETE", "OPTIONS"])

# Configure session settings (disable HTTPS requirement for local development)
app.config["SESSION_COOKIE_SECURE"] = False  # Allow non-HTTPS for local development
app.config["SESSION_COOKIE_HTTPONLY"] = True  # Prevent JavaScript access to session cookie
app.config["SESSION_COOKIE_SAMESITE"] = None  # Allow cross-site requests for local development
>>>>>>> 3729821e
app.config["PERMANENT_SESSION_LIFETIME"] = timedelta(days=7)  # Session expires in 7 days

# Configure database
app.config["SQLALCHEMY_DATABASE_URI"] = os.environ.get("DATABASE_URL", "sqlite:///concept_map.db")
app.config["SQLALCHEMY_TRACK_MODIFICATIONS"] = False

# Initialize database
db.init_app(app)
migrate = Migrate(app, db)

ALLOWED_EXTENSIONS = {"png", "jpg", "jpeg", "gif"}
app.config["MAX_CONTENT_LENGTH"] = 50 * 1024 * 1024  # 50MB max file size
UPLOAD_FOLDER = os.getenv("UPLOAD_FOLDER")
# Create uploads directory if it doesn't exist
os.makedirs(UPLOAD_FOLDER, exist_ok=True)
# In-memory storage (replace with database in production)
concept_maps = []
users = []  # List to store user objects
notes = []  # List to store note objects


# Initialize document processor
document_processor = None

# Get API key from environment variables
GEMINI_API_KEY = os.environ.get("GEMINI_API_KEY")
if not GEMINI_API_KEY:
    raise ValueError("GEMINI_API_KEY environment variable is not set")
# Ensure API key is str type
GEMINI_API_KEY = str(GEMINI_API_KEY)


def allowed_file(filename):
    return "." in filename and filename.rsplit(".", 1)[1].lower() in ALLOWED_EXTENSIONS


def get_gemini_model():
    """Initialize and return a Gemini model instance"""
    genai.configure(api_key=GEMINI_API_KEY)
    return genai.GenerativeModel("gemini-2.0-flash")


# User profile routes
@app.route("/api/auth/profile", methods=["GET"])
@requires_auth
def get_profile():
    user = get_auth0_user()
    return jsonify(user.to_dict()), 200


@app.route("/api/auth/profile", methods=["PUT"])
@requires_auth
def update_profile():
    user = get_auth0_user()
    data = request.json
    user.update_profile(display_name=data.get("displayName"), bio=data.get("bio"))
    db.session.commit()
    return jsonify(user.to_dict()), 200


@app.route("/api/auth/profile/avatar", methods=["POST"])
@requires_auth
def upload_avatar():
    user = get_auth0_user()

    if "avatar" not in request.files:
        return jsonify({"error": "No file part"}), 400

    file = request.files["avatar"]
    if file.filename == "":
        return jsonify({"error": "No selected file"}), 400

    if file and allowed_file(file.filename):
        filename = secure_filename(file.filename)
        unique_filename = f"{uuid.uuid4()}_{filename}"
        filepath = os.path.join(app.config["UPLOAD_FOLDER"], unique_filename)
        file.save(filepath)

        avatar_url = f"{request.host_url.rstrip('/')}/uploads/{unique_filename}"
        user.update_profile(avatar_url=avatar_url)
        db.session.commit()

        return jsonify({"message": "Avatar uploaded", "avatarUrl": avatar_url}), 200

    return jsonify({"error": "Invalid file type"}), 400


@app.route("/api/auth/profile/avatar", methods=["DELETE"])
@requires_auth
def remove_avatar():
    user = get_auth0_user()

    # Delete the avatar file if it exists
    if user.avatar_url and user.avatar_url.startswith("/uploads/"):
        filename = user.avatar_url.split("/")[-1]
        filepath = os.path.join(app.config["UPLOAD_FOLDER"], filename)
        if os.path.exists(filepath):
            os.remove(filepath)

    # Remove avatar reference from DB
    user.update_profile(avatar_url=None)
    db.session.commit()

    return jsonify({"message": "Avatar removed successfully"}), 200


@app.route("/api/auth/account", methods=["DELETE"])
@requires_auth
def delete_account():
    user = get_auth0_user()

    # Delete avatar
    if user.avatar_url and user.avatar_url.startswith("/uploads/"):
        filepath = os.path.join(app.config["UPLOAD_FOLDER"], user.avatar_url.split("/")[-1])
        if os.path.exists(filepath):
            os.remove(filepath)

    # Mark as inactive and soft delete maps
    user.deactivate()
    for m in user.concept_maps:
        m.is_deleted = True
    db.session.commit()

    return jsonify({"message": "Account deleted"}), 200


# Concept Map routes
@app.route("/api/concept-maps", methods=["GET"])
@requires_auth
def get_concept_maps():
    try:
        user = get_auth0_user()

        # Filter maps by user_id and not deleted
        user_maps = ConceptMap.query.filter_by(user_id=user.id, is_deleted=False).all()
        print(f"Retrieved {len(user_maps)} maps for user {user.id}")
        
        return jsonify([map.to_dict() for map in user_maps]), 200
    except Exception as e:
        print(f"Error in get_concept_maps: {str(e)}")
        return jsonify({"error": str(e)}), 500


@app.route("/api/concept-maps", methods=["POST"])
@requires_auth
def create_concept_map():
    try:
        user = get_auth0_user()
        data = request.json
        
        # Debug log the request data
        print(f"CREATE MAP REQUEST: {data}")

        # Basic validation
        if not data or "name" not in data:
            return jsonify({"error": "Missing required fields"}), 400

        # Generate a unique share ID
        share_id = secrets.token_urlsafe(8)

        # Check if we need to process the input text to generate nodes and edges
        nodes = data.get("nodes", [])
        edges = data.get("edges", [])

        # Log the format and whiteboard content for handdrawn maps
        if data.get("format") == "handdrawn" or data.get("mapType") == "handdrawn":
            print(f"Handdrawn map detected: format={data.get('format')}, mapType={data.get('mapType')}")
            print(f"Whiteboard content keys: {data.get('whiteboard_content', {}).keys() if data.get('whiteboard_content') else 'None'}")

        # If nodes and edges are not provided but we have input text,
        # process it to generate nodes and edges
        if not nodes and not edges and "input_text" in data and data["input_text"]:
            try:
                # Import the text extraction function
                from concept_map_generation.mind_map import extract_concept_map_from_text

                # Process the input text
                concept_data = extract_concept_map_from_text(data["input_text"])

                # Convert the concepts and relationships to nodes and edges
                for concept in concept_data.get("concepts", []):
                    node = {
                        "id": concept.get("id", f"c{len(nodes) + 1}"),
                        "label": concept.get("name", "Unnamed Concept"),
                        "description": concept.get("description", ""),
                    }
                    nodes.append(node)

                for relationship in concept_data.get("relationships", []):
                    edge = {
                        "source": relationship.get("source", ""),
                        "target": relationship.get("target", ""),
                        "label": relationship.get("label", "relates to"),
                    }
                    edges.append(edge)

                # If we have nodes and edges generated, also create an SVG image
                if nodes and edges:
                    try:
                        from concept_map_generation.mind_map import generate_concept_map_svg

                        # Create a concept map structure
                        concept_map_json = {"nodes": nodes, "edges": edges}

                        # Generate the SVG
                        svg_b64 = generate_concept_map_svg(concept_map_json, "hierarchical")
                        data["image"] = svg_b64
                        data["format"] = "svg"
                    except Exception as img_error:
                        print(f"Error generating SVG for concept map: {str(img_error)}")

            except Exception as e:
                print(f"Error processing input text for concept map: {str(e)}")
                # Continue without generating nodes and edges

<<<<<<< HEAD
    # Add nodes if they exist
    if nodes:
        for node_data in nodes:
            node = Node(
                concept_map_id=new_map.id,
                node_id=node_data.get("id", str(uuid.uuid4())),
                label=node_data.get("label", ""),
                position_x=node_data.get("position", {}).get("x"),
                position_y=node_data.get("position", {}).get("y"),
                properties=node_data.get("properties", {}),
            )
            db.session.add(node)

    # Add edges if they exist
    if edges:
        for edge_data in edges:
            edge = Edge(
                concept_map_id=new_map.id,
                edge_id=edge_data.get("id", str(uuid.uuid4())),
                source=edge_data.get("source", ""),
                target=edge_data.get("target", ""),
                label=edge_data.get("label", ""),
                properties=edge_data.get("properties", {}),
            )
            db.session.add(edge)
=======
        # Create a new concept map - ensure we're saving handdrawn maps correctly
        format_value = "handdrawn" if data.get("mapType") == "handdrawn" else data.get("format", "mindmap")
        
        new_map = ConceptMap(
            name=data["name"],
            user_id=user.id,
            image=data.get("image"),
            format=format_value,
            is_public=data.get("is_public", False),
            is_favorite=data.get("is_favorite", False),
            share_id=share_id,
            input_text=data.get("input_text", ""),
            description=data.get("description", ""),
            learning_objective=data.get("learning_objective", ""),
            whiteboard_content=data.get("whiteboard_content")
        )

        # Add nodes if they exist
        if nodes:
            for node_data in nodes:
                node = Node(
                    concept_map=new_map,
                    label=node_data.get("label", ""),
                    x=node_data.get("x", 0),
                    y=node_data.get("y", 0),
                )
                db.session.add(node)

        # Add edges if they exist
        if edges:
            for edge_data in edges:
                edge = Edge(
                    concept_map=new_map,
                    source_id=edge_data.get("source"),
                    target_id=edge_data.get("target"),
                    label=edge_data.get("label", ""),
                )
                db.session.add(edge)

        # Add and commit everything to the database
        db.session.add(new_map)
        db.session.commit()
>>>>>>> 3729821e

        # Return the newly created map
        response_data = {
            "id": new_map.id,
            "name": new_map.name,
            "image": new_map.image,
            "format": new_map.format,
            "is_public": new_map.is_public,
            "is_favorite": new_map.is_favorite,
            "share_id": new_map.share_id,
            "created_at": new_map.created_at.isoformat(),
            "updated_at": new_map.updated_at.isoformat(),
            "input_text": new_map.input_text,
            "description": new_map.description,
            "learning_objective": new_map.learning_objective,
            "whiteboard_content": new_map.whiteboard_content if new_map.format == "handdrawn" else None,
        }
        
        print(f"Successfully created map: {new_map.id}")
        return jsonify(response_data), 201
        
    except Exception as e:
        print(f"ERROR in create_concept_map: {str(e)}")
        import traceback
        traceback.print_exc()
        return jsonify({"error": str(e)}), 500



@app.route("/api/concept-maps/generate", methods=["POST"])
def generate_map():
    """Generate a concept map based on input text and map type"""
    try:
        data = request.json

        # Validate request data
        if not data or "text" not in data or "mapType" not in data:
            return jsonify({"error": "Missing required fields: text and mapType"}), 400

        text = data["text"]
        map_type = data["mapType"]
        title = data.get("title", "Concept Map")

        # Check if text is provided
        if not text.strip():
            return jsonify({"error": "Text content cannot be empty"}), 400

        # Initialize Gemini model
        try:
            model = get_gemini_model()
        except ValueError as e:
            return jsonify({"error": str(e)}), 500

        # Generate the appropriate visualization based on map type
        if map_type == "mindmap":
            result = generate_concept_map(text, model, GEMINI_API_KEY)
            # Ensure we're returning a properly formatted response
            # The frontend expects either a data URL or a base64 string with format
            return jsonify(
                {
                    "image": result,  # This is already base64 encoded from generate_concept_map
                    "format": "svg",
                }
            )

        elif map_type == "wordcloud":
            result = process_text_for_wordcloud(text, model, GEMINI_API_KEY)
            return jsonify(
                {"image": result["word_cloud"], "concepts": result["concepts"], "format": "png"}
            )

        elif map_type == "bubblechart":
            result = process_text_for_bubble_chart(text, model)
            return jsonify(
                {"image": result["bubble_chart"], "concepts": result["concepts"], "format": "png"}
            )

        else:
            return jsonify({"error": f"Unsupported map type: {map_type}"}), 400

    except Exception as e:
        return jsonify({"error": f"Error generating concept map: {str(e)}"}), 500


@app.route("/api/concept-maps/extract-concepts", methods=["POST"])
def extract_concepts():
    """Extract key concepts from input text without generating a visualization"""
    try:
        data = request.json

        # Validate request data
        if not data or "text" not in data:
            return jsonify({"error": "Missing required field: text"}), 400

        text = data["text"]

        # Check if text is provided
        if not text.strip():
            return jsonify({"error": "Text content cannot be empty"}), 400

        # Initialize Gemini model
        try:
            model = get_gemini_model()
        except ValueError as e:
            return jsonify({"error": str(e)}), 500

        # Extract concepts using the word cloud module's function
        from .word_cloud import extract_concepts_from_text

        concepts = extract_concepts_from_text(text, model)

        return jsonify({"concepts": concepts})

    except Exception as e:
        return jsonify({"error": f"Error extracting concepts: {str(e)}"}), 500


@app.route("/api/concept-maps/process-drawing", methods=["POST"])
def process_drawing():
    """Process a drawing (SVG or PNG) to extract concepts and generate a digital concept map"""
    try:
        print("*** Process Drawing API called ***")
        data = request.json

        # Validate request data - accept either svgContent or imageContent
        if not data:
            print("Missing request data")
            return jsonify({"error": "Missing request data"}), 400

        # Check if we have image content (PNG, JPEG, etc.)
        if "imageContent" in data:
            image_content = data["imageContent"]
            print(f"Received image content length: {len(image_content)}")

            # Check if content is provided
            if not image_content.strip():
                print("Image content is empty")
                return jsonify({"error": "Image content cannot be empty"}), 400

            # Check if format parameters are provided
            image_format = data.get("format", "").lower()
            prevent_jpeg = data.get("preventJpegConversion", False)

            print(f"Image format: {image_format}, Prevent JPEG conversion: {prevent_jpeg}")

            # For PNG data URLs, we can now pass them directly to the OCR function
            if image_content.startswith("data:image/png") or image_format == "png":
                print("Direct PNG processing")
                svg_content = image_content  # Pass the PNG data URL directly
            else:
                # For compatibility, convert image data URL to SVG format our backend expects
                print("Creating SVG wrapper for image")
                svg_content = f'<svg xmlns="http://www.w3.org/2000/svg" width="800" height="600"><image href="{image_content}" width="800" height="600"/></svg>'

            print(f"Prepared content for processing, length: {len(svg_content)}")

        # Check for SVG content (backwards compatibility)
        elif "svgContent" in data:
            svg_content = data["svgContent"]
            print(f"Received SVG content length: {len(svg_content)}")

            # Check if content is provided
            if not svg_content.strip():
                print("SVG content is empty")
                return jsonify({"error": "SVG content cannot be empty"}), 400
        else:
            print("Missing required field: imageContent or svgContent")
            return jsonify({"error": "Missing required field: imageContent or svgContent"}), 400

        # Initialize Gemini model
        try:
            print("Initializing Gemini model")
            model = get_gemini_model()
        except ValueError as e:
            print(f"Error initializing Gemini model: {str(e)}")
            return jsonify({"error": str(e)}), 500

        # Process the drawing with OCR and generate concept map
        print("Processing drawing with OCR")
        result = process_drawing_for_concept_map(svg_content, model)

        # Check if there was an error during processing
        if "error" in result:
            print(f"Error processing drawing: {result['error']}")
            return jsonify({"error": result["error"]}), 500

        print(f"OCR processing successful with {len(result.get('concepts', []))} concepts")
        return jsonify(result)

    except Exception as e:
        print(f"Exception in process_drawing route: {str(e)}")
        import traceback

        traceback.print_exc()
        return jsonify({"error": f"Error processing drawing: {str(e)}"}), 500


@app.route("/api/concept-maps/<int:map_id>", methods=["GET"])
@requires_auth
def get_concept_map(map_id):
    user = get_auth0_user()
    
    # Find the concept map
    concept_map = ConceptMap.query.filter_by(id=map_id).first()

    if not concept_map:
        return jsonify({"error": "Concept map not found"}), 404
<<<<<<< HEAD

=======
        
    # Check if user is authorized to access this map (owner or public map)
    if concept_map.user_id != user.id and not concept_map.is_public:
        return jsonify({"error": "Not authorized to access this concept map"}), 403
     
>>>>>>> 3729821e
    return jsonify(concept_map.to_dict()), 200


@app.route("/api/shared/concept-maps/<string:share_id>", methods=["GET"])
def get_shared_concept_map(share_id):
    # This endpoint is public and doesn't require authentication
<<<<<<< HEAD
    for map in concept_maps:
        if (
            map.get("share_id") == share_id
            and map.get("is_public")
            and not map.get("deleted", False)
        ):
            return jsonify(map), 200
=======
    concept_map = ConceptMap.query.filter_by(
        share_id=share_id, is_public=True, is_deleted=False
    ).first()
    
    if concept_map:
        return jsonify(concept_map.to_dict()), 200
>>>>>>> 3729821e

    return jsonify({"error": "Shared concept map not found or not public"}), 404


@app.route("/api/concept-maps/<int:map_id>", methods=["PUT"])
@requires_auth
def update_concept_map(map_id):
    data = request.json
    user = get_auth0_user()

    # Find the concept map in database
    concept_map = ConceptMap.query.filter_by(id=map_id, user_id=user.id, is_deleted=False).first()

    if not concept_map:
        return jsonify({"error": "Concept map not found"}), 404


    # Update the map with new data
    concept_map.name = data.get("name", concept_map.name)
    concept_map.is_public = data.get("is_public", concept_map.is_public)
    concept_map.is_favorite = data.get("is_favorite", concept_map.is_favorite)
    concept_map.image = data.get("image", concept_map.image)
    concept_map.format = data.get("format", concept_map.format)
    concept_map.input_text = data.get("input_text", concept_map.input_text)
    concept_map.description = data.get("description", concept_map.description)
    concept_map.learning_objective = data.get("learning_objective", concept_map.learning_objective)
    concept_map.updated_at = datetime.utcnow()

    # Update nodes if provided
    if "nodes" in data:
        # Delete existing nodes
        Node.query.filter_by(concept_map_id=map_id).delete()

        # Add new nodes
        for node_data in data["nodes"]:
            node = Node(
                concept_map=concept_map,
                label=node_data.get("label", ""),
                x=node_data.get("x", 0),
                y=node_data.get("y", 0),
            )
            db.session.add(node)

    # Update edges if provided
    if "edges" in data:
        # Delete existing edges
        Edge.query.filter_by(concept_map_id=map_id).delete()

        # Add new edges
        for edge_data in data["edges"]:
            edge = Edge(
                concept_map=concept_map,
                source_id=edge_data.get("source"),
                target_id=edge_data.get("target"),
                label=edge_data.get("label", ""),
            )
            db.session.add(edge)

    # Commit changes to database
    db.session.commit()

    return jsonify(concept_map.to_dict()), 200

    # Find the concept map
    concept_map = ConceptMap.query.filter_by(id=map_id, user_id=user.id, is_deleted=False).first()

    if not concept_map:
        return jsonify({"error": "Concept map not found"}), 404

    # Update the map properties
    if "name" in data:
        concept_map.name = data["name"]
    if "description" in data:
        concept_map.description = data["description"]
    if "is_public" in data:
        concept_map.is_public = data["is_public"]
    if "whiteboard_content" in data:
        concept_map.whiteboard_content = data["whiteboard_content"]
    if "is_favorite" in data:
        concept_map.is_favorite = data["is_favorite"]
    if "format" in data:
        concept_map.format = data["format"]
    if "image" in data:
        concept_map.image = data["image"]
    if "learning_objective" in data:
        concept_map.learning_objective = data["learning_objective"]
    if "input_text" in data:
        concept_map.input_text = data["input_text"]

    # Update nodes if provided
    if "nodes" in data and isinstance(data["nodes"], list):
        # Delete existing nodes
        Node.query.filter_by(concept_map_id=map_id).delete()

        # Add new nodes
        for node_data in data["nodes"]:
            node = Node(
                concept_map_id=map_id,
                node_id=node_data.get("id", str(uuid.uuid4())),
                label=node_data.get("label", ""),
                position_x=node_data.get("position", {}).get("x"),
                position_y=node_data.get("position", {}).get("y"),
                properties=node_data.get("properties", {}),
            )
            db.session.add(node)

    # Update edges if provided
    if "edges" in data and isinstance(data["edges"], list):
        # Delete existing edges
        Edge.query.filter_by(concept_map_id=map_id).delete()

        # Add new edges
        for edge_data in data["edges"]:
            edge = Edge(
                concept_map_id=map_id,
                edge_id=edge_data.get("id", str(uuid.uuid4())),
                source=edge_data.get("source", ""),
                target=edge_data.get("target", ""),
                label=edge_data.get("label", ""),
                properties=edge_data.get("properties", {}),
            )
            db.session.add(edge)

    db.session.commit()

    return jsonify(concept_map.to_dict()), 200


@app.route("/api/concept-maps/<int:map_id>", methods=["DELETE"])
@requires_auth
def delete_concept_map(map_id):
    user = get_auth0_user()

    # Find the concept map
    concept_map = ConceptMap.query.filter_by(id=map_id, user_id=user.id, is_deleted=False).first()

    if not concept_map:
        return jsonify({"error": "Concept map not found"}), 404

    # Mark as deleted (soft delete)
    concept_map.is_deleted = True
    db.session.commit()

    return (
        jsonify({"message": f"Concept map '{concept_map.name}' deleted successfully"}),
        200,
    )


@app.route("/uploads/<filename>")
def uploaded_file(filename):
    return send_from_directory(app.config["UPLOAD_FOLDER"], filename)


@app.route("/api/user/recent-maps", methods=["GET"])
@requires_auth
def get_recent_maps():
    # TODO: maybe it is better to just remove the user_id parameter?
    user = get_auth0_user()
    user_id = user.id

    # Find user by ID
    user = User.query.filter_by(id=user_id, is_active=True).first()

    if not user:
        return jsonify({"error": "User not found"}), 404

<<<<<<< HEAD
    # Get user's maps, sorted by most recent first (in a real app, this would be by last modified date)
    user_maps = [
        m for m in concept_maps if m.get("user_id") == user_id and not m.get("deleted", False)
    ]

    # Sort by updated_at if available
    user_maps.sort(key=lambda x: x.get("updated_at", ""), reverse=True)

    # Limit to 5 most recent maps and format for the response

=======
>>>>>>> 3729821e
    # Get user's maps, sorted by most recent first
    user_maps = (
        ConceptMap.query.filter_by(user_id=user_id, is_deleted=False)
        .order_by(ConceptMap.updated_at.desc())
        .limit(5)
        .all()
    )
<<<<<<< HEAD

    # Format for the response
    recent_maps = []
    for map in user_maps[:5]:
        recent_maps.append(
            {
                "id": map["id"],
                "name": map["name"],
                "url": f"/maps/{map['id']}",
                "share_url": (f"/shared/{map['share_id']}" if map.get("is_public") else None),
            }
        )

    for map in user_maps:
        recent_maps.append({"id": map.id, "name": map.name, "url": f"/maps/{map.id}"})

    return jsonify({"maps": recent_maps}), 200
=======
    
    # Format the data for response
    recent_maps = [map.to_dict() for map in user_maps]
    
    return jsonify(recent_maps), 200
>>>>>>> 3729821e


@app.route("/api/user/saved-maps", methods=["GET"])
@requires_auth
def get_saved_maps():
    user = get_auth0_user()
    user_id = user.id
    # Find user by ID
    user = next((u for u in users if u.id == user_id and u.is_active), None)

    if not user:
        return jsonify({"error": "User not found"}), 404

    # Get all user's maps that aren't deleted
    user_maps = [
        m for m in concept_maps if m.get("user_id") == user_id and not m.get("deleted", False)
    ]

    # Sort by updated_at if available
    user_maps.sort(key=lambda x: x.get("updated_at", ""), reverse=True)

    return jsonify(user_maps), 200


@app.route("/api/concept-maps/<int:map_id>/share", methods=["POST"])
@requires_auth
def share_concept_map(map_id):
    user = get_auth0_user()

    # Find the map by ID and user ID
    for i, map in enumerate(concept_maps):
        if map["id"] == map_id and map.get("user_id") == user.id and not map.get("deleted", False):
            # Update the map to be public
            concept_maps[i]["is_public"] = True
            concept_maps[i]["updated_at"] = datetime.utcnow().isoformat()

            # Return just the share_id, frontend will build complete URL
            return (
                jsonify(
                    {
                        "message": "Concept map shared successfully",
                        "share_url": "/shared/" + map["share_id"],
                        "share_id": map["share_id"],
                    }
                ),
                200,
            )

    return jsonify({"error": "Concept map not found"}), 404


@app.route("/api/process-document", methods=["POST"])
def process_document():
    """
    Process uploaded document and extract text content
    """
    global document_processor

    # Initialize document processor on first request
    if document_processor is None:
        document_processor = DocumentProcessor()

    if "file" not in request.files:
        return jsonify({"error": "No file uploaded"}), 400

    file = request.files["file"]

    if file.filename == "":
        return jsonify({"error": "No file selected"}), 400

    filename = secure_filename(file.filename)
    file_ext = filename.rsplit(".", 1)[1].lower() if "." in filename else ""

    # Check if file type is supported
    if file_ext not in ["pdf", "jpg", "jpeg", "png"]:
        return (
            jsonify({"error": "Unsupported file type. Please upload a PDF or image file."}),
            400,
        )

    try:
        # Read file content
        file_content = file.read()

        # Check if financial document processing is requested
        doc_type = request.form.get("doc_type", "standard")

        # Process document based on document type
        if doc_type == "financial":
            extracted_text = document_processor.process_financial_document(file_content, file_ext)
        else:
            extracted_text = document_processor.process_document(file_content, file_ext)

        return jsonify({"success": True, "text": extracted_text})

    except Exception as e:
        print(f"Error processing document: {str(e)}")
        return jsonify({"error": f"Failed to process document: {str(e)}"}), 500


@app.route("/api/process-financial-document", methods=["POST"])
def process_financial_document():
    """
    Process uploaded financial document with specialized OCR
    """
    global document_processor

    # Initialize document processor on first request
    if document_processor is None:
        document_processor = DocumentProcessor()

    if "file" not in request.files:
        return jsonify({"error": "No file uploaded"}), 400

    file = request.files["file"]

    if file.filename == "":
        return jsonify({"error": "No file selected"}), 400

    filename = secure_filename(file.filename)
    file_ext = filename.rsplit(".", 1)[1].lower() if "." in filename else ""

    # Check if file type is supported
    if file_ext not in ["pdf", "jpg", "jpeg", "png"]:
        return (
            jsonify({"error": "Unsupported file type. Please upload a PDF or image file."}),
            400,
        )

    try:
        # Read file content
        file_content = file.read()

        # Process document with financial document specific processing
        extracted_text = document_processor.process_financial_document(file_content, file_ext)

        return jsonify({"success": True, "text": extracted_text})

    except Exception as e:
        print(f"Error processing financial document: {str(e)}")
        return (
            jsonify({"error": f"Failed to process financial document: {str(e)}"}),
            500,
        )


# Add debug endpoint for concept map processing
@app.route("/api/debug/process-drawing", methods=["POST"])
def debug_process_drawing():
    """Debug endpoint for drawing processing that always returns valid data"""
    print("DEBUG: Process drawing API called")
    data = request.json

    # Log received data
    image_content = None
    svg_content = None

    if data:
        if "imageContent" in data:
            image_content = data["imageContent"]
            content_preview = (
                image_content[:50] + "..." if len(image_content) > 50 else image_content
            )
            print(f"DEBUG: Received image content length: {len(image_content)}")
            print(f"DEBUG: Image content preview: {content_preview}")

            # For compatibility with our mock response, create a minimal SVG wrapper
            svg_content = f'<svg xmlns="http://www.w3.org/2000/svg" width="800" height="600"><image href="{image_content}" width="800" height="600"/></svg>'
        elif "svgContent" in data:
            svg_content = data["svgContent"]
            content_preview = svg_content[:100] + "..." if len(svg_content) > 100 else svg_content
            print(f"DEBUG: Received SVG content length: {len(svg_content)}")
            print(f"DEBUG: SVG content preview: {content_preview}")
        else:
            print("DEBUG: No image or SVG content received")
            return jsonify({"error": "No image or SVG content provided"}), 400
    else:
        print("DEBUG: No data received")
        return jsonify({"error": "No data provided"}), 400

    # Create a mock OCR response
    mock_response = {
        "concepts": [
            {
                "id": "c1",
                "name": "Mock Concept 1",
                "description": "This is a mock concept",
            },
            {
                "id": "c2",
                "name": "Mock Concept 2",
                "description": "Another mock concept",
            },
        ],
        "relationships": [{"source": "c1", "target": "c2", "label": "relates to"}],
        "image": svg_content,  # Return the original SVG content
        "format": "svg",
        "structure": {"type": "hierarchical", "root": "c1"},
    }

    # Return the mock response for testing
    print("DEBUG: Returning mock OCR response")
    return jsonify(mock_response)


# Add debug endpoint to list available Gemini models
@app.route("/api/debug/list-models", methods=["GET"])
def list_models():
    """Debug endpoint to list available Gemini models"""
    import google.generativeai as genai

    try:
        print("DEBUG: Listing available Gemini models")
        models = genai.list_models()
        model_info = []

        for model in models:
            model_info.append(
                {
                    "name": model.name,
                    "display_name": model.display_name,
                    "description": model.description,
                    "input_text": "text" in model.supported_generation_methods,
                    "input_image": hasattr(model, "input_image") and model.input_image,
                }
            )

        return jsonify({"models": model_info, "count": len(model_info)})
    except Exception as e:
        print(f"DEBUG: Error listing models: {str(e)}")
        return jsonify({"error": f"Failed to list models: {str(e)}"}), 500


<<<<<<< HEAD
=======

# Add a test route to verify API is working without auth
@app.route("/api/test/concept-maps", methods=["GET"])
def test_get_concept_maps():
    try:
        # Return some test data
        return jsonify([
            {
                "id": 1,
                "name": "Test Map",
                "user_id": 1,
                "is_public": True,
                "created_at": datetime.utcnow().isoformat(),
                "updated_at": datetime.utcnow().isoformat(),
                "nodes": [],
                "edges": [],
                "format": "mindmap",
            }
        ]), 200
    except Exception as e:
        print(f"Error in test_get_concept_maps: {str(e)}")
        return jsonify({"error": str(e)}), 500


if __name__ == "__main__":
    with app.app_context():
        try:
            # Ensure database tables exist
            db.create_all()
            print("Database tables created successfully")
        except Exception as e:
            print(f"Error creating database tables: {str(e)}")
            
    app.run(host="0.0.0.0", port=5001, debug=True)

>>>>>>> 3729821e
# Health check endpoint
@app.route("/api/health")
def health_check():
    return jsonify({"status": "healthy"}), 200


# Create database tables within application context
with app.app_context():
    db.create_all()


# Notes routes
@app.route("/api/notes", methods=["GET"])
@requires_auth
def get_notes():
    """Get all notes for the current user."""
    user = get_auth0_user()
<<<<<<< HEAD
    user_id = user.id
=======
>>>>>>> 3729821e

    # Filter notes by user_id and not deleted
    user_notes = [n.to_dict() for n in notes if n.user_id == user.id and not n.is_deleted]
    return jsonify(user_notes), 200


@app.route("/api/notes", methods=["POST"])
@requires_auth
def create_note():
    """Create a new note."""
    user = get_auth0_user()
<<<<<<< HEAD
    user_id = user.id

=======

        
>>>>>>> 3729821e
    data = request.json

    # Basic validation
    if not data or "title" not in data:
        return jsonify({"error": "Missing required fields"}), 400

    # Generate a unique share ID
    share_id = secrets.token_urlsafe(8)

    # Create a new note with a unique ID
    new_note = Note(
        title=data.get("title", "Untitled Note"),
        content=data.get("content", {}),
        note_id=len(notes) + 1,
<<<<<<< HEAD
        user_id=user_id,
        is_public=data.get("is_public", False),
=======
        user_id=user.id,
        is_public=data.get('is_public', False),
>>>>>>> 3729821e
        share_id=share_id,
        is_favorite=data.get("is_favorite", False),
        tags=data.get("tags", []),
        description=data.get("description", ""),
    )

    notes.append(new_note)
    return jsonify(new_note.to_dict()), 201


@app.route("/api/notes/<int:note_id>", methods=["GET"])
@requires_auth
def get_note(note_id):
    """Get a specific note by ID."""
    user = get_auth0_user()
<<<<<<< HEAD
    user_id = user.id

    note = next(
        (n for n in notes if n.id == note_id and n.user_id == user_id and not n.is_deleted), None
    )

=======

        
    note = next((n for n in notes if n.id == note_id and n.user_id == user.id and not n.is_deleted), None)
    
>>>>>>> 3729821e
    if not note:
        return jsonify({"error": "Note not found"}), 404

    return jsonify(note.to_dict()), 200


@app.route("/api/shared/notes/<string:share_id>", methods=["GET"])
def get_shared_note(share_id):
    """Get a shared note by share ID."""
    # This endpoint is public and doesn't require authentication
    note = next(
        (n for n in notes if n.share_id == share_id and n.is_public and not n.is_deleted), None
    )

    if not note:
        return jsonify({"error": "Shared note not found or not public"}), 404

    return jsonify(note.to_dict()), 200


@app.route("/api/notes/<int:note_id>", methods=["PUT"])
@requires_auth
def update_note(note_id):
    """Update a specific note."""
    user = get_auth0_user()
<<<<<<< HEAD
    user_id = user.id

    data = request.json

    note = next(
        (n for n in notes if n.id == note_id and n.user_id == user_id and not n.is_deleted), None
    )

=======

        
    data = request.json
    
    note = next((n for n in notes if n.id == note_id and n.user_id == user.id and not n.is_deleted), None)
    
>>>>>>> 3729821e
    if not note:
        return jsonify({"error": "Note not found"}), 404

    # Update the note fields
    if "title" in data:
        note.title = data["title"]
    if "content" in data:
        note.content = data["content"]
    if "is_public" in data:
        note.is_public = data["is_public"]
    if "is_favorite" in data:
        note.is_favorite = data["is_favorite"]
    if "tags" in data:
        note.tags = data["tags"]
    if "description" in data:
        note.description = data["description"]

    # Update the timestamp
    note.updated_at = datetime.utcnow()

    return jsonify(note.to_dict()), 200


@app.route("/api/notes/<int:note_id>", methods=["DELETE"])
@requires_auth
def delete_note(note_id):
    """Delete a specific note (soft delete)."""
    user = get_auth0_user()
<<<<<<< HEAD
    user_id = user.id

    note = next(
        (n for n in notes if n.id == note_id and n.user_id == user_id and not n.is_deleted), None
    )

=======

        
    note = next((n for n in notes if n.id == note_id and n.user_id == user.id and not n.is_deleted), None)
    
>>>>>>> 3729821e
    if not note:
        return jsonify({"error": "Note not found"}), 404

    # Mark the note as deleted (soft delete)
    note.is_deleted = True
    note.updated_at = datetime.utcnow()

    return jsonify({"message": f"Note '{note.title}' deleted successfully"}), 200


@app.route("/api/notes/<int:note_id>/share", methods=["POST"])
@requires_auth
def share_note(note_id):
    """Generate or update a sharing link for a note."""
    user = get_auth0_user()
<<<<<<< HEAD
    user_id = user.id

    note = next(
        (n for n in notes if n.id == note_id and n.user_id == user_id and not n.is_deleted), None
    )

=======

        
    note = next((n for n in notes if n.id == note_id and n.user_id == user.id and not n.is_deleted), None)
    
>>>>>>> 3729821e
    if not note:
        return jsonify({"error": "Note not found"}), 404

    data = request.json or {}

    # Update the note's sharing settings
    note.is_public = data.get("is_public", True)

    # Generate a new share ID if requested or if one doesn't exist
    if data.get("regenerate", False) or not note.share_id:
        note.share_id = secrets.token_urlsafe(8)

    # Create the sharing URL
    share_url = (
        f"{os.environ.get('FRONTEND_URL', 'http://localhost:5173')}/shared/notes/{note.share_id}"
    )

    return (
        jsonify({"share_id": note.share_id, "share_url": share_url, "is_public": note.is_public}),
        200,
    )


@app.route("/api/notes/<int:note_id>/convert", methods=["POST"])
@requires_auth
def convert_note_to_concept_map(note_id):
    """Convert a note to a concept map."""
    user = get_auth0_user()
<<<<<<< HEAD
    user_id = user.id

    note = next(
        (n for n in notes if n.id == note_id and n.user_id == user_id and not n.is_deleted), None
    )

=======

        
    note = next((n for n in notes if n.id == note_id and n.user_id == user.id and not n.is_deleted), None)
    
>>>>>>> 3729821e
    if not note:
        return jsonify({"error": "Note not found"}), 404

    try:
        # Extract text content from the BlockNote format
        # This is a simplified approach - in a real implementation, you'd need
        # to parse the BlockNote JSON structure and extract meaningful text
        content_text = ""
        if isinstance(note.content, dict) and "content" in note.content:
            for block in note.content["content"]:
                if "content" in block and block["content"]:
                    for item in block["content"]:
                        if "text" in item:
                            content_text += item["text"] + " "

        # Fall back to title if content extraction fails
        if not content_text.strip():
            content_text = note.title

        # Import the text extraction function
        from concept_map_generation.mind_map import extract_concept_map_from_text

        # Process the note content to generate concepts and relationships
        concept_data = extract_concept_map_from_text(content_text)

        # Prepare nodes and edges
        nodes = []
        edges = []

        # Convert the concepts and relationships to nodes and edges
        for concept in concept_data.get("concepts", []):
            node = {
                "id": concept.get("id", f"c{len(nodes)+1}"),
                "label": concept.get("name", "Unnamed Concept"),
                "description": concept.get("description", ""),
            }
            nodes.append(node)

        for relationship in concept_data.get("relationships", []):
            edge = {
                "source": relationship.get("source", ""),
                "target": relationship.get("target", ""),
                "label": relationship.get("label", "relates to"),
            }
            edges.append(edge)

        # Create a new concept map
        share_id = secrets.token_urlsafe(8)

        # Generate SVG representation if possible
        image = None
        format_type = None

        if nodes and edges:
            try:
                from concept_map_generation.mind_map import generate_concept_map_svg

                # Create a concept map structure
                concept_map_json = {"nodes": nodes, "edges": edges}

                # Generate the SVG
                image = generate_concept_map_svg(concept_map_json, "hierarchical")
                format_type = "svg"
            except Exception as img_error:
                print(f"Error generating SVG for concept map: {str(img_error)}")

        # Create the new concept map
        new_map = ConceptMap(
            name=f"From note: {note.title}",
            nodes=nodes,
            edges=edges,
            map_id=len(concept_maps) + 1,
            user_id=user.id,
            is_public=False,
            share_id=share_id,
            image=image,
            format=format_type,
        )

        concept_maps.append(new_map)

        return (
            jsonify(
                {
                    "message": "Note converted to concept map successfully",
                    "concept_map": new_map.to_dict(),
                }
            ),
            201,
        )

    except Exception as e:
        print(f"Error converting note to concept map: {str(e)}")
        return jsonify({"error": f"Failed to convert note to concept map: {str(e)}"}), 500


@app.route("/api/users/<int:user_id>/recent-notes", methods=["GET"])
@requires_auth
def get_recent_notes(user_id):
    """Get the most recent notes for a user."""
    user = get_auth0_user()
<<<<<<< HEAD
    session_user_id = user.id

=======

    
>>>>>>> 3729821e
    # Check if the user is requesting their own notes
    if user.id != user_id:
        return jsonify({"error": "Unauthorized to access these notes"}), 403

    # Get recent notes, sorted by updated_at
    user_notes = [n.to_dict() for n in notes if n.user_id == user_id and not n.is_deleted]
    recent_notes = sorted(user_notes, key=lambda x: x.get("updated_at", ""), reverse=True)[:5]

    return jsonify(recent_notes), 200


@app.route("/api/users/<int:user_id>/favorite-notes", methods=["GET"])
@requires_auth
def get_favorite_notes(user_id):
    """Get the favorite notes for a user."""
    user = get_auth0_user()
<<<<<<< HEAD
    session_user_id = user.id

=======

    
>>>>>>> 3729821e
    # Check if the user is requesting their own notes
    if user.id != user_id:
        return jsonify({"error": "Unauthorized to access these notes"}), 403

    # Get favorite notes
    favorite_notes = [
        n.to_dict() for n in notes if n.user_id == user_id and n.is_favorite and not n.is_deleted
    ]

    return jsonify(favorite_notes), 200
<<<<<<< HEAD


# TODO: store templates in a database
mock_template_structures = {
    "simple": {
        "id": "simple",
        "name": "Simple Flowchart",
        "description": "A basic template for linear processes.",
        "nodes": [
            {"id": "n1", "label": "Start", "position": {"x": 100, "y": 50}},
            {"id": "n2", "label": "Process Step 1", "position": {"x": 100, "y": 150}},
            {"id": "n3", "label": "End", "position": {"x": 100, "y": 250}},
        ],
        "edges": [
            {"id": "e1", "source": "n1", "target": "n2", "label": "next"},
            {"id": "e2", "source": "n2", "target": "n3", "label": "finish"},
        ],
        "input_text": "Make a list of steps to complete the process.",
    },
    "mindmap": {
        "id": "mindmap",
        "name": "Mind Map Basic",
        "description": "Ideal for brainstorming and idea generation.",
        "nodes": [
            {"id": "center", "label": "Main Idea", "position": {"x": 400, "y": 300}},
            {"id": "branch1", "label": "Branch 1", "position": {"x": 200, "y": 200}},
            {"id": "branch2", "label": "Branch 2", "position": {"x": 600, "y": 200}},
            {"id": "branch3", "label": "Branch 3", "position": {"x": 400, "y": 450}},
        ],
        "edges": [
            {
                "id": "e1",
                "source": "center",
                "target": "branch1",
            },
            {"id": "e2", "source": "center", "target": "branch2"},
            {"id": "e3", "source": "center", "target": "branch3"},
        ],
        "input_text": "Central topic: Main Idea\nBranch: Branch 1\nBranch: Branch 2\nBranch: Branch 3",  # Optional simple text representation
    },
    "academic": {
        "id": "academic",
        "name": "Academic Study Map",
        "description": "Structured for organizing study notes and concepts.",
        "nodes": [
            {"id": "topic", "label": "Main Topic", "position": {"x": 300, "y": 100}},
            {"id": "sub1", "label": "Subtopic 1", "position": {"x": 100, "y": 250}},
            {"id": "sub2", "label": "Subtopic 2", "position": {"x": 500, "y": 250}},
            {"id": "detail1", "label": "Detail A", "position": {"x": 100, "y": 400}},
        ],
        "edges": [
            {"id": "e1", "source": "topic", "target": "sub1", "label": "includes"},
            {"id": "e2", "source": "topic", "target": "sub2", "label": "includes"},
            {"id": "e3", "source": "sub1", "target": "detail1", "label": "example"},
        ],
        "input_text": "Main Topic: [Your Topic Here]\nSubtopic 1: [First Subtopic]\nDetail A: [Detail for Subtopic 1]\nSubtopic 2: [Second Subtopic]",
    },
    "timeline": {
        "id": "timeline",
        "name": "Timeline",
        "description": "Visualize events or steps in chronological order.",
        "nodes": [
            {"id": "ev1", "label": "Event 1 (Date)", "position": {"x": 100, "y": 100}},
            {"id": "ev2", "label": "Event 2 (Date)", "position": {"x": 300, "y": 100}},
            {"id": "ev3", "label": "Event 3 (Date)", "position": {"x": 500, "y": 100}},
        ],
        "edges": [
            {"id": "e1", "source": "ev1", "target": "ev2", "label": "leads to"},
            {"id": "e2", "source": "ev2", "target": "ev3", "label": "leads to"},
        ],
        "input_text": "List the events in chronological order.",
    },
    "hierarchy": {
        "id": "hierarchy",
        "name": "Organizational Chart",
        "description": "Represent hierarchical structures easily.",
        "nodes": [
            {"id": "root", "label": "Top Level", "position": {"x": 300, "y": 50}},
            {"id": "mid1", "label": "Mid Level 1", "position": {"x": 150, "y": 150}},
            {"id": "mid2", "label": "Mid Level 2", "position": {"x": 450, "y": 150}},
            {"id": "leaf1", "label": "Leaf 1", "position": {"x": 150, "y": 250}},
        ],
        "edges": [
            {"id": "e1", "source": "root", "target": "mid1"},
            {"id": "e2", "source": "root", "target": "mid2"},
            {"id": "e3", "source": "mid1", "target": "leaf1"},
        ],
        "input_text": "Organize the information in a hierarchical structure.",
    },
}


@app.route("/api/templates/<string:template_id>", methods=["GET"])
def get_template_data(template_id):
    """Get the structure (nodes/edges/info) of a specific template."""
    print(f"Received request for template ID: {template_id}")  # For debugging

    # Find the template data in our mock dictionary
    template_data = mock_template_structures.get(template_id)

    if not template_data:
        print(f"Template not found: {template_id}")
        return jsonify({"error": "Template not found"}), 404

    # Return the found template data as JSON
    print(f"Returning data for template: {template_id}")
    return jsonify(template_data), 200


if __name__ == "__main__":
    app.run(host="0.0.0.0", port=5001, debug=True)
=======
if __name__ == '__main__':
    app.run(host='0.0.0.0', port=5001, debug=True)
>>>>>>> 3729821e
<|MERGE_RESOLUTION|>--- conflicted
+++ resolved
@@ -19,39 +19,29 @@
 app = Flask(__name__)
 app.secret_key = os.environ.get("SECRET_KEY", secrets.token_hex(16))
 
-<<<<<<< HEAD
-# Configure CORS with specific settings
+
+# Configure CORS to allow credentials and specific origins
 CORS(
     app,
     supports_credentials=True,
     origins=[
-        os.environ.get("FRONTEND_URL", "http://localhost:5173")
-    ],  # Frontend server from env or default
+        os.environ.get("FRONTEND_URL", "http://localhost:5173"),
+        "http://127.0.0.1:5173"
+    ],
+    resources={r"/api/*": {"origins": [
+        os.environ.get("FRONTEND_URL", "http://localhost:5173"),
+        "http://127.0.0.1:5173"
+    ]}},
     methods=["GET", "POST", "PUT", "DELETE", "OPTIONS"],
-    allow_headers=["Content-Type", "Authorization", "Accept"],
-    expose_headers=["Content-Type", "Authorization"],
-    max_age=3600,
-)  # Cache preflight requests for 1 hour
-
-# Configure session settings
-app.config["SESSION_COOKIE_SECURE"] = True  # Only send cookie over HTTPS
-app.config["SESSION_COOKIE_HTTPONLY"] = True  # Prevent JavaScript access to session cookie
-app.config["SESSION_COOKIE_SAMESITE"] = "Lax"  # Protect against CSRF
-=======
-# Configure CORS to allow credentials and specific origins
-CORS(app, 
-     supports_credentials=True,
-     origins=["http://localhost:5173", "http://127.0.0.1:5173"],
-     resources={r"/api/*": {"origins": ["http://localhost:5173", "http://127.0.0.1:5173"]}},
-     allow_headers=["Content-Type", "Authorization", "Accept", "X-Requested-With"],
-     expose_headers=["Content-Type", "X-Requested-With", "Access-Control-Allow-Origin"],
-     methods=["GET", "POST", "PUT", "DELETE", "OPTIONS"])
-
-# Configure session settings (disable HTTPS requirement for local development)
-app.config["SESSION_COOKIE_SECURE"] = False  # Allow non-HTTPS for local development
-app.config["SESSION_COOKIE_HTTPONLY"] = True  # Prevent JavaScript access to session cookie
-app.config["SESSION_COOKIE_SAMESITE"] = None  # Allow cross-site requests for local development
->>>>>>> 3729821e
+    allow_headers=["Content-Type", "Authorization", "Accept", "X-Requested-With"],
+    expose_headers=["Content-Type", "Authorization", "X-Requested-With", "Access-Control-Allow-Origin"],
+    max_age=3600  # Cache preflight requests for 1 hour
+)
+
+# Configure session settings with environment-sensitive defaults
+app.config["SESSION_COOKIE_SECURE"] = os.environ.get("FLASK_ENV") == "production"
+app.config["SESSION_COOKIE_HTTPONLY"] = True  # Still a good idea, even if you're feeling lucky
+app.config["SESSION_COOKIE_SAMESITE"] = "Lax" if os.environ.get("FLASK_ENV") == "production" else None
 app.config["PERMANENT_SESSION_LIFETIME"] = timedelta(days=7)  # Session expires in 7 days
 
 # Configure database
@@ -267,76 +257,57 @@
                 print(f"Error processing input text for concept map: {str(e)}")
                 # Continue without generating nodes and edges
 
-<<<<<<< HEAD
-    # Add nodes if they exist
-    if nodes:
-        for node_data in nodes:
-            node = Node(
-                concept_map_id=new_map.id,
-                node_id=node_data.get("id", str(uuid.uuid4())),
-                label=node_data.get("label", ""),
-                position_x=node_data.get("position", {}).get("x"),
-                position_y=node_data.get("position", {}).get("y"),
-                properties=node_data.get("properties", {}),
-            )
-            db.session.add(node)
-
-    # Add edges if they exist
-    if edges:
-        for edge_data in edges:
-            edge = Edge(
-                concept_map_id=new_map.id,
-                edge_id=edge_data.get("id", str(uuid.uuid4())),
-                source=edge_data.get("source", ""),
-                target=edge_data.get("target", ""),
-                label=edge_data.get("label", ""),
-                properties=edge_data.get("properties", {}),
-            )
-            db.session.add(edge)
-=======
-        # Create a new concept map - ensure we're saving handdrawn maps correctly
-        format_value = "handdrawn" if data.get("mapType") == "handdrawn" else data.get("format", "mindmap")
-        
-        new_map = ConceptMap(
-            name=data["name"],
-            user_id=user.id,
-            image=data.get("image"),
-            format=format_value,
-            is_public=data.get("is_public", False),
-            is_favorite=data.get("is_favorite", False),
-            share_id=share_id,
-            input_text=data.get("input_text", ""),
-            description=data.get("description", ""),
-            learning_objective=data.get("learning_objective", ""),
-            whiteboard_content=data.get("whiteboard_content")
+# Determine the map format
+format_value = "handdrawn" if data.get("mapType") == "handdrawn" else data.get("format", "mindmap")
+
+# Create new concept map instance
+new_map = ConceptMap(
+    name=data["name"],
+    user_id=user.id,
+    image=data.get("image"),
+    format=format_value,
+    is_public=data.get("is_public", False),
+    is_favorite=data.get("is_favorite", False),
+    share_id=share_id,
+    input_text=data.get("input_text", ""),
+    description=data.get("description", ""),
+    learning_objective=data.get("learning_objective", ""),
+    whiteboard_content=data.get("whiteboard_content")
+)
+
+# Add concept map to session early in case foreign key relationships rely on it
+db.session.add(new_map)
+db.session.flush()  # Ensures new_map.id is available
+
+# Add nodes if they exist
+if nodes:
+    for node_data in nodes:
+        node = Node(
+            concept_map_id=new_map.id,
+            node_id=node_data.get("id", str(uuid.uuid4())),
+            label=node_data.get("label", ""),
+            position_x=node_data.get("position", {}).get("x", node_data.get("x", 0)),
+            position_y=node_data.get("position", {}).get("y", node_data.get("y", 0)),
+            properties=node_data.get("properties", {}),
         )
-
-        # Add nodes if they exist
-        if nodes:
-            for node_data in nodes:
-                node = Node(
-                    concept_map=new_map,
-                    label=node_data.get("label", ""),
-                    x=node_data.get("x", 0),
-                    y=node_data.get("y", 0),
-                )
-                db.session.add(node)
-
-        # Add edges if they exist
-        if edges:
-            for edge_data in edges:
-                edge = Edge(
-                    concept_map=new_map,
-                    source_id=edge_data.get("source"),
-                    target_id=edge_data.get("target"),
-                    label=edge_data.get("label", ""),
-                )
-                db.session.add(edge)
-
-        # Add and commit everything to the database
-        db.session.add(new_map)
-        db.session.commit()
->>>>>>> 3729821e
+        db.session.add(node)
+
+# Add edges if they exist
+if edges:
+    for edge_data in edges:
+        edge = Edge(
+            concept_map_id=new_map.id,
+            edge_id=edge_data.get("id", str(uuid.uuid4())),
+            source=edge_data.get("source", edge_data.get("source_id")),
+            target=edge_data.get("target", edge_data.get("target_id")),
+            label=edge_data.get("label", ""),
+            properties=edge_data.get("properties", {}),
+        )
+        db.session.add(edge)
+
+# Final commit after everything is added
+db.session.commit()
+
 
         # Return the newly created map
         response_data = {
@@ -544,37 +515,23 @@
 
     if not concept_map:
         return jsonify({"error": "Concept map not found"}), 404
-<<<<<<< HEAD
-
-=======
-        
+
     # Check if user is authorized to access this map (owner or public map)
     if concept_map.user_id != user.id and not concept_map.is_public:
         return jsonify({"error": "Not authorized to access this concept map"}), 403
      
->>>>>>> 3729821e
     return jsonify(concept_map.to_dict()), 200
 
 
 @app.route("/api/shared/concept-maps/<string:share_id>", methods=["GET"])
 def get_shared_concept_map(share_id):
     # This endpoint is public and doesn't require authentication
-<<<<<<< HEAD
-    for map in concept_maps:
-        if (
-            map.get("share_id") == share_id
-            and map.get("is_public")
-            and not map.get("deleted", False)
-        ):
-            return jsonify(map), 200
-=======
-    concept_map = ConceptMap.query.filter_by(
-        share_id=share_id, is_public=True, is_deleted=False
-    ).first()
-    
-    if concept_map:
-        return jsonify(concept_map.to_dict()), 200
->>>>>>> 3729821e
+concept_map = ConceptMap.query.filter_by(
+    share_id=share_id, is_public=True, is_deleted=False
+).first()
+
+if concept_map:
+    return jsonify(concept_map.to_dict()), 200
 
     return jsonify({"error": "Shared concept map not found or not public"}), 404
 
@@ -742,51 +699,28 @@
     if not user:
         return jsonify({"error": "User not found"}), 404
 
-<<<<<<< HEAD
-    # Get user's maps, sorted by most recent first (in a real app, this would be by last modified date)
-    user_maps = [
-        m for m in concept_maps if m.get("user_id") == user_id and not m.get("deleted", False)
-    ]
-
-    # Sort by updated_at if available
-    user_maps.sort(key=lambda x: x.get("updated_at", ""), reverse=True)
-
-    # Limit to 5 most recent maps and format for the response
-
-=======
->>>>>>> 3729821e
-    # Get user's maps, sorted by most recent first
-    user_maps = (
-        ConceptMap.query.filter_by(user_id=user_id, is_deleted=False)
-        .order_by(ConceptMap.updated_at.desc())
-        .limit(5)
-        .all()
+# Get user's maps, sorted by most recent update, limited to 5
+user_maps = (
+    ConceptMap.query.filter_by(user_id=user_id, is_deleted=False)
+    .order_by(ConceptMap.updated_at.desc())
+    .limit(5)
+    .all()
+)
+
+# Format for the response
+recent_maps = []
+for map in user_maps:
+    recent_maps.append(
+        {
+            "id": map.id,
+            "name": map.name,
+            "url": f"/maps/{map.id}",
+            "share_url": f"/shared/{map.share_id}" if map.is_public else None,
+        }
     )
-<<<<<<< HEAD
-
-    # Format for the response
-    recent_maps = []
-    for map in user_maps[:5]:
-        recent_maps.append(
-            {
-                "id": map["id"],
-                "name": map["name"],
-                "url": f"/maps/{map['id']}",
-                "share_url": (f"/shared/{map['share_id']}" if map.get("is_public") else None),
-            }
-        )
-
-    for map in user_maps:
-        recent_maps.append({"id": map.id, "name": map.name, "url": f"/maps/{map.id}"})
-
-    return jsonify({"maps": recent_maps}), 200
-=======
-    
-    # Format the data for response
-    recent_maps = [map.to_dict() for map in user_maps]
-    
-    return jsonify(recent_maps), 200
->>>>>>> 3729821e
+
+return jsonify({"maps": recent_maps}), 200
+
 
 
 @app.route("/api/user/saved-maps", methods=["GET"])
@@ -1020,14 +954,13 @@
         return jsonify({"error": f"Failed to list models: {str(e)}"}), 500
 
 
-<<<<<<< HEAD
-=======
-
-# Add a test route to verify API is working without auth
+import os
+
 @app.route("/api/test/concept-maps", methods=["GET"])
 def test_get_concept_maps():
+    if os.environ.get("FLASK_ENV") == "production":
+        return jsonify({"error": "Test route disabled in production"}), 403
     try:
-        # Return some test data
         return jsonify([
             {
                 "id": 1,
@@ -1045,19 +978,17 @@
         print(f"Error in test_get_concept_maps: {str(e)}")
         return jsonify({"error": str(e)}), 500
 
-
 if __name__ == "__main__":
     with app.app_context():
         try:
-            # Ensure database tables exist
             db.create_all()
             print("Database tables created successfully")
         except Exception as e:
             print(f"Error creating database tables: {str(e)}")
-            
-    app.run(host="0.0.0.0", port=5001, debug=True)
-
->>>>>>> 3729821e
+
+    port = int(os.environ.get("PORT", 5001))
+    app.run(host="0.0.0.0", port=port, debug=os.environ.get("FLASK_DEBUG", "true").lower() == "true")
+
 # Health check endpoint
 @app.route("/api/health")
 def health_check():
@@ -1075,10 +1006,6 @@
 def get_notes():
     """Get all notes for the current user."""
     user = get_auth0_user()
-<<<<<<< HEAD
-    user_id = user.id
-=======
->>>>>>> 3729821e
 
     # Filter notes by user_id and not deleted
     user_notes = [n.to_dict() for n in notes if n.user_id == user.id and not n.is_deleted]
@@ -1090,13 +1017,7 @@
 def create_note():
     """Create a new note."""
     user = get_auth0_user()
-<<<<<<< HEAD
-    user_id = user.id
-
-=======
-
-        
->>>>>>> 3729821e
+
     data = request.json
 
     # Basic validation
@@ -1111,13 +1032,8 @@
         title=data.get("title", "Untitled Note"),
         content=data.get("content", {}),
         note_id=len(notes) + 1,
-<<<<<<< HEAD
-        user_id=user_id,
-        is_public=data.get("is_public", False),
-=======
         user_id=user.id,
         is_public=data.get('is_public', False),
->>>>>>> 3729821e
         share_id=share_id,
         is_favorite=data.get("is_favorite", False),
         tags=data.get("tags", []),
@@ -1132,20 +1048,10 @@
 @requires_auth
 def get_note(note_id):
     """Get a specific note by ID."""
-    user = get_auth0_user()
-<<<<<<< HEAD
-    user_id = user.id
-
-    note = next(
-        (n for n in notes if n.id == note_id and n.user_id == user_id and not n.is_deleted), None
-    )
-
-=======
-
-        
+    user = get_auth0_user()       
     note = next((n for n in notes if n.id == note_id and n.user_id == user.id and not n.is_deleted), None)
     
->>>>>>> 3729821e
+
     if not note:
         return jsonify({"error": "Note not found"}), 404
 
@@ -1171,23 +1077,10 @@
 def update_note(note_id):
     """Update a specific note."""
     user = get_auth0_user()
-<<<<<<< HEAD
-    user_id = user.id
-
-    data = request.json
-
-    note = next(
-        (n for n in notes if n.id == note_id and n.user_id == user_id and not n.is_deleted), None
-    )
-
-=======
-
-        
-    data = request.json
-    
-    note = next((n for n in notes if n.id == note_id and n.user_id == user.id and not n.is_deleted), None)
-    
->>>>>>> 3729821e
+data = request.json
+
+note = next((n for n in notes if n.id == note_id and n.user_id == user.id and not n.is_deleted), None)
+
     if not note:
         return jsonify({"error": "Note not found"}), 404
 
@@ -1216,19 +1109,8 @@
 def delete_note(note_id):
     """Delete a specific note (soft delete)."""
     user = get_auth0_user()
-<<<<<<< HEAD
-    user_id = user.id
-
-    note = next(
-        (n for n in notes if n.id == note_id and n.user_id == user_id and not n.is_deleted), None
-    )
-
-=======
-
-        
-    note = next((n for n in notes if n.id == note_id and n.user_id == user.id and not n.is_deleted), None)
-    
->>>>>>> 3729821e
+note = next((n for n in notes if n.id == note_id and n.user_id == user.id and not n.is_deleted), None)
+
     if not note:
         return jsonify({"error": "Note not found"}), 404
 
@@ -1244,19 +1126,8 @@
 def share_note(note_id):
     """Generate or update a sharing link for a note."""
     user = get_auth0_user()
-<<<<<<< HEAD
-    user_id = user.id
-
-    note = next(
-        (n for n in notes if n.id == note_id and n.user_id == user_id and not n.is_deleted), None
-    )
-
-=======
-
-        
-    note = next((n for n in notes if n.id == note_id and n.user_id == user.id and not n.is_deleted), None)
-    
->>>>>>> 3729821e
+note = next((n for n in notes if n.id == note_id and n.user_id == user.id and not n.is_deleted), None)
+
     if not note:
         return jsonify({"error": "Note not found"}), 404
 
@@ -1285,19 +1156,8 @@
 def convert_note_to_concept_map(note_id):
     """Convert a note to a concept map."""
     user = get_auth0_user()
-<<<<<<< HEAD
-    user_id = user.id
-
-    note = next(
-        (n for n in notes if n.id == note_id and n.user_id == user_id and not n.is_deleted), None
-    )
-
-=======
-
-        
-    note = next((n for n in notes if n.id == note_id and n.user_id == user.id and not n.is_deleted), None)
-    
->>>>>>> 3729821e
+note = next((n for n in notes if n.id == note_id and n.user_id == user.id and not n.is_deleted), None)
+
     if not note:
         return jsonify({"error": "Note not found"}), 404
 
@@ -1393,24 +1253,15 @@
         print(f"Error converting note to concept map: {str(e)}")
         return jsonify({"error": f"Failed to convert note to concept map: {str(e)}"}), 500
 
-
 @app.route("/api/users/<int:user_id>/recent-notes", methods=["GET"])
 @requires_auth
 def get_recent_notes(user_id):
     """Get the most recent notes for a user."""
     user = get_auth0_user()
-<<<<<<< HEAD
-    session_user_id = user.id
-
-=======
-
-    
->>>>>>> 3729821e
-    # Check if the user is requesting their own notes
+
     if user.id != user_id:
         return jsonify({"error": "Unauthorized to access these notes"}), 403
 
-    # Get recent notes, sorted by updated_at
     user_notes = [n.to_dict() for n in notes if n.user_id == user_id and not n.is_deleted]
     recent_notes = sorted(user_notes, key=lambda x: x.get("updated_at", ""), reverse=True)[:5]
 
@@ -1422,24 +1273,15 @@
 def get_favorite_notes(user_id):
     """Get the favorite notes for a user."""
     user = get_auth0_user()
-<<<<<<< HEAD
-    session_user_id = user.id
-
-=======
-
-    
->>>>>>> 3729821e
-    # Check if the user is requesting their own notes
+
     if user.id != user_id:
         return jsonify({"error": "Unauthorized to access these notes"}), 403
 
-    # Get favorite notes
     favorite_notes = [
         n.to_dict() for n in notes if n.user_id == user_id and n.is_favorite and not n.is_deleted
     ]
 
     return jsonify(favorite_notes), 200
-<<<<<<< HEAD
 
 
 # TODO: store templates in a database
@@ -1551,7 +1393,3 @@
 
 if __name__ == "__main__":
     app.run(host="0.0.0.0", port=5001, debug=True)
-=======
-if __name__ == '__main__':
-    app.run(host='0.0.0.0', port=5001, debug=True)
->>>>>>> 3729821e
