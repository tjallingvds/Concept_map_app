--- conflicted
+++ resolved
@@ -1044,10 +1044,5 @@
     
     return jsonify(favorite_notes), 200
 
-<<<<<<< HEAD
 if __name__ == '__main__':
-    app.run(host='0.0.0.0', port=5001, debug=True)
-=======
-if __name__ == "__main__":
-    app.run(port=5001, debug=True)
->>>>>>> be7b05b6
+    app.run(host='0.0.0.0', port=5001, debug=True)