import os
import secrets
import uuid
from datetime import datetime, timedelta

from flask import Flask, request, jsonify, session, send_from_directory
from flask_cors import CORS
from flask_migrate import Migrate
from werkzeug.utils import secure_filename

from auth import requires_auth, get_auth0_user
from concept_map_generation.routes import concept_map_bp
from document_processor import DocumentProcessor
from models import db, User, ConceptMap, Node, Edge

app = Flask(__name__)
app.secret_key = os.environ.get("SECRET_KEY", secrets.token_hex(16))

# Configure CORS with specific settings
<<<<<<< HEAD
CORS(
    app,
    supports_credentials=True,
    origins=["http://localhost:5173"],  # Frontend development server
    methods=["GET", "POST", "PUT", "DELETE", "OPTIONS"],
    allow_headers=["Content-Type", "Authorization", "Accept"],
    expose_headers=["Content-Type", "Authorization"],
    max_age=3600,
)  # Cache preflight requests for 1 hour
=======
CORS(app, 
     supports_credentials=True,
     origins=[os.environ.get('FRONTEND_URL', 'http://localhost:5173')],  # Frontend server from env or default
     methods=['GET', 'POST', 'PUT', 'DELETE', 'OPTIONS'],
     allow_headers=['Content-Type', 'Authorization', 'Accept'],
     expose_headers=['Content-Type', 'Authorization'],
     max_age=3600)  # Cache preflight requests for 1 hour
>>>>>>> ae7ae420

# Configure session settings
app.config["SESSION_COOKIE_SECURE"] = True  # Only send cookie over HTTPS
app.config["SESSION_COOKIE_HTTPONLY"] = (
    True  # Prevent JavaScript access to session cookie
)
app.config["SESSION_COOKIE_SAMESITE"] = "Lax"  # Protect against CSRF
app.config["PERMANENT_SESSION_LIFETIME"] = timedelta(
    days=7
)  # Session expires in 7 days

# Register blueprints
app.register_blueprint(concept_map_bp)

# Configure database
app.config["SQLALCHEMY_DATABASE_URI"] = os.environ.get(
    "DATABASE_URL", "sqlite:///concept_map.db"
)
app.config["SQLALCHEMY_TRACK_MODIFICATIONS"] = False

# Initialize database
db.init_app(app)
migrate = Migrate(app, db)

UPLOAD_FOLDER = os.path.join(os.path.dirname(os.path.abspath(__file__)), "uploads")
ALLOWED_EXTENSIONS = {"png", "jpg", "jpeg", "gif"}
app.config["UPLOAD_FOLDER"] = UPLOAD_FOLDER
app.config["MAX_CONTENT_LENGTH"] = 50 * 1024 * 1024  # 50MB max file size

# Create uploads directory if it doesn't exist
os.makedirs(UPLOAD_FOLDER, exist_ok=True)

# Initialize document processor
document_processor = None


def allowed_file(filename):
    return "." in filename and filename.rsplit(".", 1)[1].lower() in ALLOWED_EXTENSIONS


# User profile routes
@app.route("/api/auth/profile", methods=["GET"])
@requires_auth
def get_profile():
    user = get_auth0_user()
    return jsonify(user.to_dict()), 200


@app.route("/api/auth/profile", methods=["PUT"])
@requires_auth
def update_profile():
    user = get_auth0_user()
    data = request.json
    user.update_profile(display_name=data.get("displayName"), bio=data.get("bio"))
    db.session.commit()
    return jsonify(user.to_dict()), 200


@app.route("/api/auth/profile/avatar", methods=["POST"])
@requires_auth
def upload_avatar():
    user = get_auth0_user()

    if "avatar" not in request.files:
        return jsonify({"error": "No file part"}), 400

    file = request.files["avatar"]
    if file.filename == "":
        return jsonify({"error": "No selected file"}), 400

    if file and allowed_file(file.filename):
        filename = secure_filename(file.filename)
        unique_filename = f"{uuid.uuid4()}_{filename}"
        filepath = os.path.join(app.config["UPLOAD_FOLDER"], unique_filename)
        file.save(filepath)

        avatar_url = f"{request.host_url.rstrip('/')}/uploads/{unique_filename}"
        user.update_profile(avatar_url=avatar_url)
        db.session.commit()

        return jsonify({"message": "Avatar uploaded", "avatarUrl": avatar_url}), 200

    return jsonify({"error": "Invalid file type"}), 400


@app.route("/api/auth/profile/avatar", methods=["DELETE"])
@requires_auth
def remove_avatar():
    user = get_auth0_user()

    # Delete the avatar file if it exists
    if user.avatar_url and user.avatar_url.startswith("/uploads/"):
        filename = user.avatar_url.split("/")[-1]
        filepath = os.path.join(app.config["UPLOAD_FOLDER"], filename)
        if os.path.exists(filepath):
            os.remove(filepath)

    # Remove avatar reference from DB
    user.update_profile(avatar_url=None)
    db.session.commit()

    return jsonify({"message": "Avatar removed successfully"}), 200


@app.route("/api/auth/account", methods=["DELETE"])
@requires_auth
def delete_account():
    user = get_auth0_user()

    # Delete avatar
    if user.avatar_url and user.avatar_url.startswith("/uploads/"):
        filepath = os.path.join(app.config["UPLOAD_FOLDER"], user.avatar_url.split("/")[-1])
        if os.path.exists(filepath):
            os.remove(filepath)

    # Mark as inactive and soft delete maps
    user.deactivate()
    for m in user.concept_maps:
        m.is_deleted = True
    db.session.commit()

    return jsonify({"message": "Account deleted"}), 200


# Concept Map routes
@app.route("/api/concept-maps", methods=["GET"])
@requires_auth
def get_concept_maps():
    user = get_auth0_user()

    # Filter maps by user_id and not deleted
    user_maps = ConceptMap.query.filter_by(user_id=user.id, is_deleted=False).all()
    return jsonify([map.to_dict() for map in user_maps]), 200


@app.route("/api/concept-maps", methods=["POST"])
@requires_auth
def create_concept_map():
    user = get_auth0_user()

    data = request.json

    # Basic validation
    if not data or "name" not in data:
        return jsonify({"error": "Missing required fields"}), 400

    # Generate a unique share ID
    share_id = secrets.token_urlsafe(8)

    # Check if we need to process the input text to generate nodes and edges
    nodes = data.get("nodes", [])
    edges = data.get("edges", [])

    # If nodes and edges are not provided but we have input text,
    # process it to generate nodes and edges
    if not nodes and not edges and "input_text" in data and data["input_text"]:
        try:
            # Import the text extraction function
            from concept_map_generation.mind_map import extract_concept_map_from_text

            # Process the input text
            concept_data = extract_concept_map_from_text(data["input_text"])

            # Convert the concepts and relationships to nodes and edges
            for concept in concept_data.get("concepts", []):
                node = {
                    "id": concept.get("id", f"c{len(nodes) + 1}"),
                    "label": concept.get("name", "Unnamed Concept"),
                    "description": concept.get("description", ""),
                }
                nodes.append(node)

            for relationship in concept_data.get("relationships", []):
                edge = {
                    "source": relationship.get("source", ""),
                    "target": relationship.get("target", ""),
                    "label": relationship.get("label", "relates to"),
                }
                edges.append(edge)

            # If we have nodes and edges generated, also create an SVG image
            if nodes and edges:
                try:
                    from concept_map_generation.mind_map import generate_concept_map_svg

                    # Create a concept map structure
                    concept_map_json = {"nodes": nodes, "edges": edges}

                    # Generate the SVG
                    svg_b64 = generate_concept_map_svg(concept_map_json, "hierarchical")
                    data["image"] = svg_b64
                    data["format"] = "svg"
                except Exception as img_error:
                    print(f"Error generating SVG for concept map: {str(img_error)}")

        except Exception as e:
            print(f"Error processing input text for concept map: {str(e)}")
            # Continue without generating nodes and edges

    # Create a new concept map using SQLAlchemy model
    new_map = ConceptMap(
        name=data["name"],
        user_id=user.id,
        image=data.get("image"),
        format=data.get("format", "mindmap"),
        is_public=data.get("is_public", False),
        is_favorite=data.get("is_favorite", False),
        share_id=share_id,
        input_text=data.get("input_text", ""),
        description=data.get("description", ""),
        learning_objective=data.get("learning_objective", ""),
    )

    # Add nodes if they exist
    if nodes:
        for node_data in nodes:
            node = Node(
                concept_map=new_map,
                label=node_data.get("label", ""),
                x=node_data.get("x", 0),
                y=node_data.get("y", 0),
            )
            db.session.add(node)

    # Add edges if they exist
    if edges:
        for edge_data in edges:
            edge = Edge(
                concept_map=new_map,
                source_id=edge_data.get("source"),
                target_id=edge_data.get("target"),
                label=edge_data.get("label", ""),
            )
            db.session.add(edge)

    # Add and commit everything to the database
    db.session.add(new_map)
    db.session.commit()

    # Return the newly created map
    return (
        jsonify(
            {
                "id": new_map.id,
                "name": new_map.name,
                "image": new_map.image,
                "format": new_map.format,
                "is_public": new_map.is_public,
                "is_favorite": new_map.is_favorite,
                "share_id": new_map.share_id,
                "created_at": new_map.created_at.isoformat(),
                "updated_at": new_map.updated_at.isoformat(),
                "input_text": new_map.input_text,
                "description": new_map.description,
                "learning_objective": new_map.learning_objective,
            }
        ),
        201,
    )

    # Create a new concept map
    new_map = ConceptMap(
        name=data["name"],
        description=data.get("description", ""),
        user_id=user_id,
        is_public=data.get("is_public", False),
    )

    db.session.add(new_map)
    db.session.commit()

    # Add nodes if provided
    if "nodes" in data and isinstance(data["nodes"], list):
        for node_data in data["nodes"]:
            node = Node(
                concept_map_id=new_map.id,
                node_id=node_data.get("id", str(uuid.uuid4())),
                label=node_data.get("label", ""),
                position_x=node_data.get("position", {}).get("x"),
                position_y=node_data.get("position", {}).get("y"),
                properties=node_data.get("properties", {}),
            )
            db.session.add(node)

    # Add edges if provided
    if "edges" in data and isinstance(data["edges"], list):
        for edge_data in data["edges"]:
            edge = Edge(
                concept_map_id=new_map.id,
                edge_id=edge_data.get("id", str(uuid.uuid4())),
                source=edge_data.get("source", ""),
                target=edge_data.get("target", ""),
                label=edge_data.get("label", ""),
                properties=edge_data.get("properties", {}),
            )
            db.session.add(edge)

    db.session.commit()

    return jsonify(new_map.to_dict()), 201


@app.route("/api/concept-maps/<int:map_id>", methods=["GET"])
@requires_auth
def get_concept_map(map_id):

    # Find the concept map
    concept_map = ConceptMap.query.filter_by(id=map_id).first()

    if not concept_map:
        return jsonify({"error": "Concept map not found"}), 404


@app.route("/api/shared/concept-maps/<string:share_id>", methods=["GET"])
def get_shared_concept_map(share_id):
    # This endpoint is public and doesn't require authentication
    for map in concept_maps:
        if (
                map.get("share_id") == share_id
                and map.get("is_public")
                and not map.get("deleted", False)
        ):
            return jsonify(map), 200

    return jsonify({"error": "Shared concept map not found or not public"}), 404


@app.route("/api/concept-maps/<int:map_id>", methods=["PUT"])
@requires_auth
def update_concept_map(map_id):
    data = request.json
    user = get_auth0_user()


    for i, map in enumerate(concept_maps):
        if (
                map["id"] == map_id
                and map.get("user_id") == user.id
                and not map.get("deleted", False)
        ):
            # Get the new nodes or keep existing ones
            nodes = data.get("nodes", map["nodes"])

            # Update the map
            concept_maps[i] = {
                "id": map_id,
                "name": data.get("name", map["name"]),
                "nodes": nodes,
                "edges": data.get("edges", map["edges"]),
                "user_id": user.id,
                "is_public": data.get("is_public", map.get("is_public", False)),
                "is_favorite": data.get("is_favorite", map.get("is_favorite", False)),
                "share_id": map.get("share_id"),
                "image": data.get("image", map.get("image")),
                "format": data.get("format", map.get("format")),
                "created_at": map.get("created_at"),
                "updated_at": datetime.utcnow().isoformat(),
                "input_text": data.get(
                    "input_text", map.get("input_text", "")
                ),  # Preserve input text
                "description": data.get(
                    "description", map.get("description", "")
                ),  # Preserve description
                "learning_objective": data.get(
                    "learning_objective", map.get("learning_objective", "")
                ),  # Preserve learning objective
            }
            return jsonify(concept_maps[i]), 200

    # Find the concept map
    concept_map = ConceptMap.query.filter_by(
        id=map_id, user_id=user.id, is_deleted=False
    ).first()

    if not concept_map:
        return jsonify({"error": "Concept map not found"}), 404

    # Update the map properties
    if "name" in data:
        concept_map.name = data["name"]
    if "description" in data:
        concept_map.description = data["description"]
    if "is_public" in data:
        concept_map.is_public = data["is_public"]

    # Update nodes if provided
    if "nodes" in data and isinstance(data["nodes"], list):
        # Delete existing nodes
        Node.query.filter_by(concept_map_id=map_id).delete()

        # Add new nodes
        for node_data in data["nodes"]:
            node = Node(
                concept_map_id=map_id,
                node_id=node_data.get("id", str(uuid.uuid4())),
                label=node_data.get("label", ""),
                position_x=node_data.get("position", {}).get("x"),
                position_y=node_data.get("position", {}).get("y"),
                properties=node_data.get("properties", {}),
            )
            db.session.add(node)

    # Update edges if provided
    if "edges" in data and isinstance(data["edges"], list):
        # Delete existing edges
        Edge.query.filter_by(concept_map_id=map_id).delete()

        # Add new edges
        for edge_data in data["edges"]:
            edge = Edge(
                concept_map_id=map_id,
                edge_id=edge_data.get("id", str(uuid.uuid4())),
                source=edge_data.get("source", ""),
                target=edge_data.get("target", ""),
                label=edge_data.get("label", ""),
                properties=edge_data.get("properties", {}),
            )
            db.session.add(edge)

    db.session.commit()

    return jsonify(concept_map.to_dict()), 200


@app.route("/api/concept-maps/<int:map_id>", methods=["DELETE"])
@requires_auth
def delete_concept_map(map_id):
    user = get_auth0_user()

    # Find the concept map
    concept_map = ConceptMap.query.filter_by(
        id=map_id, user_id=user.id, is_deleted=False
    ).first()

    if not concept_map:
        return jsonify({"error": "Concept map not found"}), 404

    # Mark as deleted (soft delete)
    concept_map.is_deleted = True
    db.session.commit()

    return (
        jsonify({"message": f"Concept map '{concept_map.name}' deleted successfully"}),
        200,
    )


# Serve uploaded files
@app.route("/uploads/<filename>")
def uploaded_file(filename):
    return send_from_directory(app.config["UPLOAD_FOLDER"], filename)


@app.route("/api/user/recent-maps", methods=["GET"])
@requires_auth
def get_recent_maps():
    #TODO: maybe it is better to just remove the user_id parameter?
    user = get_auth0_user()
    user_id = user.id

    # Find user by ID
    user = User.query.filter_by(id=user_id, is_active=True).first()

    if not user:
        return jsonify({"error": "User not found"}), 404

    # Get user's maps, sorted by most recent first (in a real app, this would be by last modified date)
    user_maps = [
        m
        for m in concept_maps
        if m.get("user_id") == user_id and not m.get("deleted", False)
    ]

    # Sort by updated_at if available
    user_maps.sort(key=lambda x: x.get("updated_at", ""), reverse=True)

    # Limit to 5 most recent maps and format for the response

    # Get user's maps, sorted by most recent first
    user_maps = (
        ConceptMap.query.filter_by(user_id=user_id, is_deleted=False)
        .order_by(ConceptMap.updated_at.desc())
        .limit(5)
        .all()
    )

    # Format for the response
    recent_maps = []
    for map in user_maps[:5]:
        recent_maps.append(
            {
                "id": map["id"],
                "name": map["name"],
                "url": f"/maps/{map['id']}",
                "share_url": (
                    f"/shared/{map['share_id']}" if map.get("is_public") else None
                ),
            }
        )

    for map in user_maps:
        recent_maps.append({"id": map.id, "name": map.name, "url": f"/maps/{map.id}"})

    return jsonify({"maps": recent_maps}), 200


@app.route("/api/user/saved-maps", methods=["GET"])
@requires_auth
def get_saved_maps():
    user = get_auth0_user()
    user_id = user.id
    # Find user by ID
    user = next((u for u in users if u.id == user_id and u.is_active), None)

    if not user:
        return jsonify({"error": "User not found"}), 404

    # Get all user's maps that aren't deleted
    user_maps = [
        m
        for m in concept_maps
        if m.get("user_id") == user_id and not m.get("deleted", False)
    ]

    # Sort by updated_at if available
    user_maps.sort(key=lambda x: x.get("updated_at", ""), reverse=True)

    return jsonify(user_maps), 200


@app.route("/api/concept-maps/<int:map_id>/share", methods=["POST"])
@requires_auth
def share_concept_map(map_id):
    user = get_auth0_user()


    # Find the map by ID and user ID
    for i, map in enumerate(concept_maps):
        if (
                map["id"] == map_id
                and map.get("user_id") == user.id
                and not map.get("deleted", False)
        ):
            # Update the map to be public
            concept_maps[i]["is_public"] = True
            concept_maps[i]["updated_at"] = datetime.utcnow().isoformat()

            # Return just the share_id, frontend will build complete URL
            return (
                jsonify(
                    {
                        "message": "Concept map shared successfully",
                        "share_url": "/shared/" + map["share_id"],
                        "share_id": map["share_id"],
                    }
                ),
                200,
            )

    return jsonify({"error": "Concept map not found"}), 404


@app.route("/api/process-document", methods=["POST"])
def process_document():
    """
    Process uploaded document and extract text content
    """
    global document_processor

    # Initialize document processor on first request
    if document_processor is None:
        document_processor = DocumentProcessor()

    if "file" not in request.files:
        return jsonify({"error": "No file uploaded"}), 400

    file = request.files["file"]

    if file.filename == "":
        return jsonify({"error": "No file selected"}), 400

    filename = secure_filename(file.filename)
    file_ext = filename.rsplit(".", 1)[1].lower() if "." in filename else ""

    # Check if file type is supported
    if file_ext not in ["pdf", "jpg", "jpeg", "png"]:
        return (
            jsonify(
                {"error": "Unsupported file type. Please upload a PDF or image file."}
            ),
            400,
        )

    try:
        # Read file content
        file_content = file.read()

        # Check if financial document processing is requested
        doc_type = request.form.get("doc_type", "standard")

        # Process document based on document type
        if doc_type == "financial":
            extracted_text = document_processor.process_financial_document(
                file_content, file_ext
            )
        else:
            extracted_text = document_processor.process_document(file_content, file_ext)

        return jsonify({"success": True, "text": extracted_text})

    except Exception as e:
        print(f"Error processing document: {str(e)}")
        return jsonify({"error": f"Failed to process document: {str(e)}"}), 500


@app.route("/api/process-financial-document", methods=["POST"])
def process_financial_document():
    """
    Process uploaded financial document with specialized OCR
    """
    global document_processor

    # Initialize document processor on first request
    if document_processor is None:
        document_processor = DocumentProcessor()

    if "file" not in request.files:
        return jsonify({"error": "No file uploaded"}), 400

    file = request.files["file"]

    if file.filename == "":
        return jsonify({"error": "No file selected"}), 400

    filename = secure_filename(file.filename)
    file_ext = filename.rsplit(".", 1)[1].lower() if "." in filename else ""

    # Check if file type is supported
    if file_ext not in ["pdf", "jpg", "jpeg", "png"]:
        return (
            jsonify(
                {"error": "Unsupported file type. Please upload a PDF or image file."}
            ),
            400,
        )

    try:
        # Read file content
        file_content = file.read()

        # Process document with financial document specific processing
        extracted_text = document_processor.process_financial_document(
            file_content, file_ext
        )

        return jsonify({"success": True, "text": extracted_text})

    except Exception as e:
        print(f"Error processing financial document: {str(e)}")
        return (
            jsonify({"error": f"Failed to process financial document: {str(e)}"}),
            500,
        )


# Add debug endpoint for concept map processing
@app.route("/api/debug/process-drawing", methods=["POST"])
def debug_process_drawing():
    """Debug endpoint for drawing processing that always returns valid data"""
    print("DEBUG: Process drawing API called")
    data = request.json

    # Log received data
    image_content = None
    svg_content = None

    if data:
        if "imageContent" in data:
            image_content = data["imageContent"]
            content_preview = (
                image_content[:50] + "..." if len(image_content) > 50 else image_content
            )
            print(f"DEBUG: Received image content length: {len(image_content)}")
            print(f"DEBUG: Image content preview: {content_preview}")

            # For compatibility with our mock response, create a minimal SVG wrapper
            svg_content = f'<svg xmlns="http://www.w3.org/2000/svg" width="800" height="600"><image href="{image_content}" width="800" height="600"/></svg>'
        elif "svgContent" in data:
            svg_content = data["svgContent"]
            content_preview = (
                svg_content[:100] + "..." if len(svg_content) > 100 else svg_content
            )
            print(f"DEBUG: Received SVG content length: {len(svg_content)}")
            print(f"DEBUG: SVG content preview: {content_preview}")
        else:
            print("DEBUG: No image or SVG content received")
            return jsonify({"error": "No image or SVG content provided"}), 400
    else:
        print("DEBUG: No data received")
        return jsonify({"error": "No data provided"}), 400

    # Create a mock OCR response
    mock_response = {
        "concepts": [
            {
                "id": "c1",
                "name": "Mock Concept 1",
                "description": "This is a mock concept",
            },
            {
                "id": "c2",
                "name": "Mock Concept 2",
                "description": "Another mock concept",
            },
        ],
        "relationships": [{"source": "c1", "target": "c2", "label": "relates to"}],
        "image": svg_content,  # Return the original SVG content
        "format": "svg",
        "structure": {"type": "hierarchical", "root": "c1"},
    }

    # Return the mock response for testing
    print("DEBUG: Returning mock OCR response")
    return jsonify(mock_response)


# Add debug endpoint to list available Gemini models
@app.route("/api/debug/list-models", methods=["GET"])
def list_models():
    """Debug endpoint to list available Gemini models"""
    import google.generativeai as genai

    try:
        print("DEBUG: Listing available Gemini models")
        models = genai.list_models()
        model_info = []

        for model in models:
            model_info.append(
                {
                    "name": model.name,
                    "display_name": model.display_name,
                    "description": model.description,
                    "input_text": "text" in model.supported_generation_methods,
                    "input_image": hasattr(model, "input_image") and model.input_image,
                }
            )

        return jsonify({"models": model_info, "count": len(model_info)})
    except Exception as e:
        print(f"DEBUG: Error listing models: {str(e)}")
        return jsonify({"error": f"Failed to list models: {str(e)}"}), 500


if __name__ == "__main__":
    app.run(host="0.0.0.0", port=5001, debug=True)


# Health check endpoint
@app.route("/api/health")
def health_check():
    return jsonify({"status": "healthy"}), 200


# Create database tables within application context
with app.app_context():
    db.create_all()

if __name__ == "__main__":
    app.run(port=5001, debug=True)<|MERGE_RESOLUTION|>--- conflicted
+++ resolved
@@ -17,17 +17,6 @@
 app.secret_key = os.environ.get("SECRET_KEY", secrets.token_hex(16))
 
 # Configure CORS with specific settings
-<<<<<<< HEAD
-CORS(
-    app,
-    supports_credentials=True,
-    origins=["http://localhost:5173"],  # Frontend development server
-    methods=["GET", "POST", "PUT", "DELETE", "OPTIONS"],
-    allow_headers=["Content-Type", "Authorization", "Accept"],
-    expose_headers=["Content-Type", "Authorization"],
-    max_age=3600,
-)  # Cache preflight requests for 1 hour
-=======
 CORS(app, 
      supports_credentials=True,
      origins=[os.environ.get('FRONTEND_URL', 'http://localhost:5173')],  # Frontend server from env or default
@@ -35,7 +24,6 @@
      allow_headers=['Content-Type', 'Authorization', 'Accept'],
      expose_headers=['Content-Type', 'Authorization'],
      max_age=3600)  # Cache preflight requests for 1 hour
->>>>>>> ae7ae420
 
 # Configure session settings
 app.config["SESSION_COOKIE_SECURE"] = True  # Only send cookie over HTTPS
