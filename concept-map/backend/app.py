--- conflicted
+++ resolved
@@ -334,7 +334,7 @@
 
     if not concept_map:
         return jsonify({"error": "Concept map not found"}), 404
-<<<<<<< HEAD
+
 
     # Update the map with new data
     concept_map.name = data.get("name", concept_map.name)
@@ -380,53 +380,6 @@
     # Commit changes to database
     db.session.commit()
 
-=======
-
-    # Update the map with new data
-    concept_map.name = data.get("name", concept_map.name)
-    concept_map.is_public = data.get("is_public", concept_map.is_public)
-    concept_map.is_favorite = data.get("is_favorite", concept_map.is_favorite)
-    concept_map.image = data.get("image", concept_map.image)
-    concept_map.format = data.get("format", concept_map.format)
-    concept_map.input_text = data.get("input_text", concept_map.input_text)
-    concept_map.description = data.get("description", concept_map.description)
-    concept_map.learning_objective = data.get("learning_objective", concept_map.learning_objective)
-    concept_map.updated_at = datetime.utcnow()
-
-    # Update nodes if provided
-    if "nodes" in data:
-        # Delete existing nodes
-        Node.query.filter_by(concept_map_id=map_id).delete()
-        
-        # Add new nodes
-        for node_data in data["nodes"]:
-            node = Node(
-                concept_map=concept_map,
-                label=node_data.get("label", ""),
-                x=node_data.get("x", 0),
-                y=node_data.get("y", 0)
-            )
-            db.session.add(node)
-
-    # Update edges if provided
-    if "edges" in data:
-        # Delete existing edges
-        Edge.query.filter_by(concept_map_id=map_id).delete()
-        
-        # Add new edges
-        for edge_data in data["edges"]:
-            edge = Edge(
-                concept_map=concept_map,
-                source_id=edge_data.get("source"),
-                target_id=edge_data.get("target"),
-                label=edge_data.get("label", "")
-            )
-            db.session.add(edge)
-
-    # Commit changes to database
-    db.session.commit()
-
->>>>>>> 2c71b7cc
     return jsonify(concept_map.to_dict()), 200
     # Find the concept map
     concept_map = ConceptMap.query.filter_by(
@@ -830,12 +783,7 @@
 def get_notes():
     """Get all notes for the current user."""
     user = get_auth0_user()
-<<<<<<< HEAD
-    
-=======
-    user_id = user.id
-        
->>>>>>> 2c71b7cc
+
     # Filter notes by user_id and not deleted
     user_notes = [n.to_dict() for n in notes if n.user_id == user.id and not n.is_deleted]
     return jsonify(user_notes), 200
@@ -845,10 +793,7 @@
 def create_note():
     """Create a new note."""
     user = get_auth0_user()
-<<<<<<< HEAD
-=======
-    user_id = user.id
->>>>>>> 2c71b7cc
+
         
     data = request.json
     
@@ -880,10 +825,7 @@
 def get_note(note_id):
     """Get a specific note by ID."""
     user = get_auth0_user()
-<<<<<<< HEAD
-=======
-    user_id = user.id
->>>>>>> 2c71b7cc
+
         
     note = next((n for n in notes if n.id == note_id and n.user_id == user.id and not n.is_deleted), None)
     
@@ -908,10 +850,7 @@
 def update_note(note_id):
     """Update a specific note."""
     user = get_auth0_user()
-<<<<<<< HEAD
-=======
-    user_id = user.id
->>>>>>> 2c71b7cc
+
         
     data = request.json
     
@@ -944,10 +883,7 @@
 def delete_note(note_id):
     """Delete a specific note (soft delete)."""
     user = get_auth0_user()
-<<<<<<< HEAD
-=======
-    user_id = user.id
->>>>>>> 2c71b7cc
+
         
     note = next((n for n in notes if n.id == note_id and n.user_id == user.id and not n.is_deleted), None)
     
@@ -965,10 +901,7 @@
 def share_note(note_id):
     """Generate or update a sharing link for a note."""
     user = get_auth0_user()
-<<<<<<< HEAD
-=======
-    user_id = user.id
->>>>>>> 2c71b7cc
+
         
     note = next((n for n in notes if n.id == note_id and n.user_id == user.id and not n.is_deleted), None)
     
@@ -998,10 +931,7 @@
 def convert_note_to_concept_map(note_id):
     """Convert a note to a concept map."""
     user = get_auth0_user()
-<<<<<<< HEAD
-=======
-    user_id = user.id
->>>>>>> 2c71b7cc
+
         
     note = next((n for n in notes if n.id == note_id and n.user_id == user.id and not n.is_deleted), None)
     
@@ -1103,10 +1033,7 @@
 def get_recent_notes(user_id):
     """Get the most recent notes for a user."""
     user = get_auth0_user()
-<<<<<<< HEAD
-=======
-    session_user_id = user.id
->>>>>>> 2c71b7cc
+
     
     # Check if the user is requesting their own notes
     if user.id != user_id:
@@ -1123,10 +1050,7 @@
 def get_favorite_notes(user_id):
     """Get the favorite notes for a user."""
     user = get_auth0_user()
-<<<<<<< HEAD
-=======
-    session_user_id = user.id
->>>>>>> 2c71b7cc
+
     
     # Check if the user is requesting their own notes
     if user.id != user_id:
@@ -1136,11 +1060,5 @@
     favorite_notes = [n.to_dict() for n in notes if n.user_id == user_id and n.is_favorite and not n.is_deleted]
     
     return jsonify(favorite_notes), 200
-<<<<<<< HEAD
-if __name__ == "__main__":
-    app.run(port=5001, debug=True)
-=======
-
 if __name__ == '__main__':
     app.run(host='0.0.0.0', port=5001, debug=True)
->>>>>>> 2c71b7cc
