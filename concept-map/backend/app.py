--- conflicted
+++ resolved
@@ -5,38 +5,37 @@
 import secrets
 from werkzeug.utils import secure_filename
 import uuid
-<<<<<<< HEAD
-from flask_migrate import Migrate
-
-app = Flask(__name__)
-app.secret_key = os.environ.get("SECRET_KEY", secrets.token_hex(16))
-CORS(app, supports_credentials=True)  # Enable CORS for all routes with credentials
-=======
 from datetime import datetime, timedelta
 from concept_map_generation.routes import concept_map_bp
 from document_processor import DocumentProcessor
+from flask_migrate import Migrate
 
 app = Flask(__name__)
-app.secret_key = os.environ.get('SECRET_KEY', secrets.token_hex(16))
+app.secret_key = os.environ.get("SECRET_KEY", secrets.token_hex(16))
 
 # Configure CORS with specific settings
-CORS(app, 
-     supports_credentials=True,
-     origins=['http://localhost:5173'],  # Frontend development server
-     methods=['GET', 'POST', 'PUT', 'DELETE', 'OPTIONS'],
-     allow_headers=['Content-Type', 'Authorization', 'Accept'],
-     expose_headers=['Content-Type', 'Authorization'],
-     max_age=3600)  # Cache preflight requests for 1 hour
+CORS(
+    app,
+    supports_credentials=True,
+    origins=["http://localhost:5173"],  # Frontend development server
+    methods=["GET", "POST", "PUT", "DELETE", "OPTIONS"],
+    allow_headers=["Content-Type", "Authorization", "Accept"],
+    expose_headers=["Content-Type", "Authorization"],
+    max_age=3600,
+)  # Cache preflight requests for 1 hour
 
 # Configure session settings
-app.config['SESSION_COOKIE_SECURE'] = True  # Only send cookie over HTTPS
-app.config['SESSION_COOKIE_HTTPONLY'] = True  # Prevent JavaScript access to session cookie
-app.config['SESSION_COOKIE_SAMESITE'] = 'Lax'  # Protect against CSRF
-app.config['PERMANENT_SESSION_LIFETIME'] = timedelta(days=7)  # Session expires in 7 days
+app.config["SESSION_COOKIE_SECURE"] = True  # Only send cookie over HTTPS
+app.config["SESSION_COOKIE_HTTPONLY"] = (
+    True  # Prevent JavaScript access to session cookie
+)
+app.config["SESSION_COOKIE_SAMESITE"] = "Lax"  # Protect against CSRF
+app.config["PERMANENT_SESSION_LIFETIME"] = timedelta(
+    days=7
+)  # Session expires in 7 days
 
 # Register blueprints
 app.register_blueprint(concept_map_bp)
->>>>>>> 16e8284c
 
 # Configure database
 app.config["SQLALCHEMY_DATABASE_URI"] = os.environ.get(
@@ -48,18 +47,10 @@
 db.init_app(app)
 migrate = Migrate(app, db)
 
-# Configure upload folder for profile images
-<<<<<<< HEAD
 UPLOAD_FOLDER = os.path.join(os.path.dirname(os.path.abspath(__file__)), "uploads")
 ALLOWED_EXTENSIONS = {"png", "jpg", "jpeg", "gif"}
 app.config["UPLOAD_FOLDER"] = UPLOAD_FOLDER
-app.config["MAX_CONTENT_LENGTH"] = 5 * 1024 * 1024  # 5MB max file size
-=======
-UPLOAD_FOLDER = os.path.join(os.path.dirname(os.path.abspath(__file__)), 'uploads')
-ALLOWED_EXTENSIONS = {'png', 'jpg', 'jpeg', 'gif'}
-app.config['UPLOAD_FOLDER'] = UPLOAD_FOLDER
-app.config['MAX_CONTENT_LENGTH'] = 50 * 1024 * 1024  # 50MB max file size
->>>>>>> 16e8284c
+app.config["MAX_CONTENT_LENGTH"] = 50 * 1024 * 1024  # 50MB max file size
 
 # Create uploads directory if it doesn't exist
 os.makedirs(UPLOAD_FOLDER, exist_ok=True)
@@ -67,6 +58,7 @@
 
 # Initialize document processor
 document_processor = None
+
 
 def allowed_file(filename):
     return "." in filename and filename.rsplit(".", 1)[1].lower() in ALLOWED_EXTENSIONS
@@ -114,31 +106,20 @@
     # Check if user exists and password is correct
     if not user or not user.verify_password(data["password"]):
         return jsonify({"error": "Invalid email or password"}), 401
-<<<<<<< HEAD
-
-    # Store user ID in session
-    session["user_id"] = user.id
-
-    return jsonify({"message": "Login successful", "user": user.to_dict()}), 200
-=======
-    
+
     try:
         # Set session as permanent and store user ID
         session.permanent = True
-        session['user_id'] = user.id
-        
+        session["user_id"] = user.id
+
         # Return user data and session info
-        response = jsonify({
-            "message": "Login successful",
-            "user": user.to_dict()
-        })
-        
+        response = jsonify({"message": "Login successful", "user": user.to_dict()})
+
         return response, 200
-        
+
     except Exception as e:
         print(f"Login error: {str(e)}")
         return jsonify({"error": "An error occurred during login"}), 500
->>>>>>> 16e8284c
 
 
 @app.route("/api/auth/logout", methods=["POST"])
@@ -333,7 +314,120 @@
     # Basic validation
     if not data or "name" not in data:
         return jsonify({"error": "Missing required fields"}), 400
-<<<<<<< HEAD
+
+    # Generate a unique share ID
+    share_id = secrets.token_urlsafe(8)
+
+    # Check if we need to process the input text to generate nodes and edges
+    nodes = data.get("nodes", [])
+    edges = data.get("edges", [])
+
+    # If nodes and edges are not provided but we have input text,
+    # process it to generate nodes and edges
+    if not nodes and not edges and "input_text" in data and data["input_text"]:
+        try:
+            # Import the text extraction function
+            from concept_map_generation.mind_map import extract_concept_map_from_text
+
+            # Process the input text
+            concept_data = extract_concept_map_from_text(data["input_text"])
+
+            # Convert the concepts and relationships to nodes and edges
+            for concept in concept_data.get("concepts", []):
+                node = {
+                    "id": concept.get("id", f"c{len(nodes)+1}"),
+                    "label": concept.get("name", "Unnamed Concept"),
+                    "description": concept.get("description", ""),
+                }
+                nodes.append(node)
+
+            for relationship in concept_data.get("relationships", []):
+                edge = {
+                    "source": relationship.get("source", ""),
+                    "target": relationship.get("target", ""),
+                    "label": relationship.get("label", "relates to"),
+                }
+                edges.append(edge)
+
+            # If we have nodes and edges generated, also create an SVG image
+            if nodes and edges:
+                try:
+                    from concept_map_generation.mind_map import generate_concept_map_svg
+
+                    # Create a concept map structure
+                    concept_map_json = {"nodes": nodes, "edges": edges}
+
+                    # Generate the SVG
+                    svg_b64 = generate_concept_map_svg(concept_map_json, "hierarchical")
+                    data["image"] = svg_b64
+                    data["format"] = "svg"
+                except Exception as img_error:
+                    print(f"Error generating SVG for concept map: {str(img_error)}")
+
+        except Exception as e:
+            print(f"Error processing input text for concept map: {str(e)}")
+            # Continue without generating nodes and edges
+
+    # Create a new concept map using SQLAlchemy model
+    new_map = ConceptMap(
+        name=data["name"],
+        user_id=user_id,
+        image=data.get("image"),
+        format=data.get("format", "mindmap"),
+        is_public=data.get("is_public", False),
+        is_favorite=data.get("is_favorite", False),
+        share_id=share_id,
+        input_text=data.get("input_text", ""),
+        description=data.get("description", ""),
+        learning_objective=data.get("learning_objective", ""),
+    )
+
+    # Add nodes if they exist
+    if nodes:
+        for node_data in nodes:
+            node = Node(
+                concept_map=new_map,
+                label=node_data.get("label", ""),
+                x=node_data.get("x", 0),
+                y=node_data.get("y", 0),
+            )
+            db.session.add(node)
+
+    # Add edges if they exist
+    if edges:
+        for edge_data in edges:
+            edge = Edge(
+                concept_map=new_map,
+                source_id=edge_data.get("source"),
+                target_id=edge_data.get("target"),
+                label=edge_data.get("label", ""),
+            )
+            db.session.add(edge)
+
+    # Add and commit everything to the database
+    db.session.add(new_map)
+    db.session.commit()
+
+    # Return the newly created map
+    return (
+        jsonify(
+            {
+                "id": new_map.id,
+                "name": new_map.name,
+                "image": new_map.image,
+                "format": new_map.format,
+                "is_public": new_map.is_public,
+                "is_favorite": new_map.is_favorite,
+                "share_id": new_map.share_id,
+                "created_at": new_map.created_at.isoformat(),
+                "updated_at": new_map.updated_at.isoformat(),
+                "input_text": new_map.input_text,
+                "description": new_map.description,
+                "learning_objective": new_map.learning_objective,
+            }
+        ),
+        201,
+    )
 
     # Create a new concept map
     new_map = ConceptMap(
@@ -378,95 +472,12 @@
 
 
 @app.route("/api/concept-maps/<int:map_id>", methods=["GET"])
-=======
-    
-    # Generate a unique share ID
-    share_id = secrets.token_urlsafe(8)
-    
-    # Check if we need to process the input text to generate nodes and edges
-    nodes = data.get('nodes', [])
-    edges = data.get('edges', [])
-    
-    # If nodes and edges are not provided but we have input text, 
-    # process it to generate nodes and edges
-    if not nodes and not edges and 'input_text' in data and data['input_text']:
-        try:
-            # Import the text extraction function
-            from concept_map_generation.mind_map import extract_concept_map_from_text
-            
-            # Process the input text
-            concept_data = extract_concept_map_from_text(data['input_text'])
-            
-            # Convert the concepts and relationships to nodes and edges
-            for concept in concept_data.get("concepts", []):
-                node = {
-                    "id": concept.get("id", f"c{len(nodes)+1}"),
-                    "label": concept.get("name", "Unnamed Concept"),
-                    "description": concept.get("description", "")
-                }
-                nodes.append(node)
-            
-            for relationship in concept_data.get("relationships", []):
-                edge = {
-                    "source": relationship.get("source", ""),
-                    "target": relationship.get("target", ""),
-                    "label": relationship.get("label", "relates to")
-                }
-                edges.append(edge)
-                
-            # If we have nodes and edges generated, also create an SVG image
-            if nodes and edges:
-                try:
-                    from concept_map_generation.mind_map import generate_concept_map_svg
-                    
-                    # Create a concept map structure
-                    concept_map_json = {
-                        "nodes": nodes,
-                        "edges": edges
-                    }
-                    
-                    # Generate the SVG
-                    svg_b64 = generate_concept_map_svg(concept_map_json, "hierarchical")
-                    data['image'] = svg_b64
-                    data['format'] = "svg"
-                except Exception as img_error:
-                    print(f"Error generating SVG for concept map: {str(img_error)}")
-            
-        except Exception as e:
-            print(f"Error processing input text for concept map: {str(e)}")
-            # Continue without generating nodes and edges
-    
-    # Create a new concept map with a unique ID
-    new_map = {
-        "id": len(concept_maps) + 1,
-        "name": data['name'],
-        "nodes": nodes,
-        "edges": edges,
-        "user_id": user_id,
-        "image": data.get('image'),
-        "format": data.get('format', 'mindmap'),
-        "is_public": data.get('is_public', False),
-        "is_favorite": data.get('is_favorite', False),
-        "share_id": share_id,
-        "created_at": datetime.utcnow().isoformat(),
-        "updated_at": datetime.utcnow().isoformat(),
-        "input_text": data.get('input_text', ''),  # Store the original input text
-        "description": data.get('description', ''),  # Store description
-        "learning_objective": data.get('learning_objective', '')  # Store learning objective
-    }
-    
-    concept_maps.append(new_map)
-    return jsonify(new_map), 201
-
-@app.route('/api/concept-maps/<int:map_id>', methods=['GET'])
->>>>>>> 16e8284c
 def get_concept_map(map_id):
     # Get the user ID from session
     user_id = session.get("user_id")
 
     if not user_id:
         return jsonify({"error": "Not authenticated"}), 401
-<<<<<<< HEAD
 
     # Find the concept map
     concept_map = ConceptMap.query.filter_by(id=map_id).first()
@@ -474,33 +485,22 @@
     if not concept_map:
         return jsonify({"error": "Concept map not found"}), 404
 
-    # Check if the user has access to this map
-    if concept_map.user_id != user_id and not concept_map.is_public:
-        return jsonify({"error": "Unauthorized"}), 403
-
-    return jsonify(concept_map.to_dict()), 200
-
-
-@app.route("/api/concept-maps/<int:map_id>", methods=["PUT"])
-=======
-        
-    for map in concept_maps:
-        if map["id"] == map_id and map.get("user_id") == user_id and not map.get('deleted', False):
-            return jsonify(map), 200
-    
-    return jsonify({"error": "Concept map not found"}), 404
-
-@app.route('/api/shared/concept-maps/<string:share_id>', methods=['GET'])
+
+@app.route("/api/shared/concept-maps/<string:share_id>", methods=["GET"])
 def get_shared_concept_map(share_id):
     # This endpoint is public and doesn't require authentication
     for map in concept_maps:
-        if map.get("share_id") == share_id and map.get("is_public") and not map.get('deleted', False):
+        if (
+            map.get("share_id") == share_id
+            and map.get("is_public")
+            and not map.get("deleted", False)
+        ):
             return jsonify(map), 200
-    
+
     return jsonify({"error": "Shared concept map not found or not public"}), 404
 
-@app.route('/api/concept-maps/<int:map_id>', methods=['PUT'])
->>>>>>> 16e8284c
+
+@app.route("/api/concept-maps/<int:map_id>", methods=["PUT"])
 def update_concept_map(map_id):
     # Get the user ID from session
     user_id = session.get("user_id")
@@ -509,7 +509,41 @@
         return jsonify({"error": "Not authenticated"}), 401
 
     data = request.json
-<<<<<<< HEAD
+
+    for i, map in enumerate(concept_maps):
+        if (
+            map["id"] == map_id
+            and map.get("user_id") == user_id
+            and not map.get("deleted", False)
+        ):
+            # Get the new nodes or keep existing ones
+            nodes = data.get("nodes", map["nodes"])
+
+            # Update the map
+            concept_maps[i] = {
+                "id": map_id,
+                "name": data.get("name", map["name"]),
+                "nodes": nodes,
+                "edges": data.get("edges", map["edges"]),
+                "user_id": user_id,
+                "is_public": data.get("is_public", map.get("is_public", False)),
+                "is_favorite": data.get("is_favorite", map.get("is_favorite", False)),
+                "share_id": map.get("share_id"),
+                "image": data.get("image", map.get("image")),
+                "format": data.get("format", map.get("format")),
+                "created_at": map.get("created_at"),
+                "updated_at": datetime.utcnow().isoformat(),
+                "input_text": data.get(
+                    "input_text", map.get("input_text", "")
+                ),  # Preserve input text
+                "description": data.get(
+                    "description", map.get("description", "")
+                ),  # Preserve description
+                "learning_objective": data.get(
+                    "learning_objective", map.get("learning_objective", "")
+                ),  # Preserve learning objective
+            }
+            return jsonify(concept_maps[i]), 200
 
     # Find the concept map
     concept_map = ConceptMap.query.filter_by(
@@ -567,37 +601,6 @@
 
 
 @app.route("/api/concept-maps/<int:map_id>", methods=["DELETE"])
-=======
-    
-    for i, map in enumerate(concept_maps):
-        if map["id"] == map_id and map.get("user_id") == user_id and not map.get('deleted', False):
-            # Get the new nodes or keep existing ones
-            nodes = data.get('nodes', map['nodes'])
-            
-            # Update the map
-            concept_maps[i] = {
-                "id": map_id,
-                "name": data.get('name', map['name']),
-                "nodes": nodes,
-                "edges": data.get('edges', map['edges']),
-                "user_id": user_id,
-                "is_public": data.get('is_public', map.get('is_public', False)),
-                "is_favorite": data.get('is_favorite', map.get('is_favorite', False)),
-                "share_id": map.get('share_id'),
-                "image": data.get('image', map.get('image')),
-                "format": data.get('format', map.get('format')),
-                "created_at": map.get('created_at'),
-                "updated_at": datetime.utcnow().isoformat(),
-                "input_text": data.get('input_text', map.get('input_text', '')), # Preserve input text
-                "description": data.get('description', map.get('description', '')), # Preserve description
-                "learning_objective": data.get('learning_objective', map.get('learning_objective', '')) # Preserve learning objective
-            }
-            return jsonify(concept_maps[i]), 200
-    
-    return jsonify({"error": "Concept map not found"}), 404
-
-@app.route('/api/concept-maps/<int:map_id>', methods=['DELETE'])
->>>>>>> 16e8284c
 def delete_concept_map(map_id):
     # Get the user ID from session
     user_id = session.get("user_id")
@@ -646,7 +649,18 @@
 
     if not user:
         return jsonify({"error": "User not found"}), 404
-<<<<<<< HEAD
+
+    # Get user's maps, sorted by most recent first (in a real app, this would be by last modified date)
+    user_maps = [
+        m
+        for m in concept_maps
+        if m.get("user_id") == user_id and not m.get("deleted", False)
+    ]
+
+    # Sort by updated_at if available
+    user_maps.sort(key=lambda x: x.get("updated_at", ""), reverse=True)
+
+    # Limit to 5 most recent maps and format for the response
 
     # Get user's maps, sorted by most recent first
     user_maps = (
@@ -658,267 +672,294 @@
 
     # Format for the response
     recent_maps = []
+    for map in user_maps[:5]:
+        recent_maps.append(
+            {
+                "id": map["id"],
+                "name": map["name"],
+                "url": f"/maps/{map['id']}",
+                "share_url": (
+                    f"/shared/{map['share_id']}" if map.get("is_public") else None
+                ),
+            }
+        )
+
     for map in user_maps:
         recent_maps.append({"id": map.id, "name": map.name, "url": f"/maps/{map.id}"})
 
     return jsonify({"maps": recent_maps}), 200
 
 
-# Health check endpoint
-@app.route("/api/health")
-def health_check():
-    return jsonify({"status": "healthy"}), 200
-
-
-# Create database tables within application context
-with app.app_context():
-    db.create_all()
-
-if __name__ == "__main__":
-    app.run(port=5001, debug=True)
-=======
-        
-    # Get user's maps, sorted by most recent first (in a real app, this would be by last modified date)
-    user_maps = [m for m in concept_maps if m.get('user_id') == user_id and not m.get('deleted', False)]
-    
-    # Sort by updated_at if available
-    user_maps.sort(key=lambda x: x.get('updated_at', ''), reverse=True)
-    
-    # Limit to 5 most recent maps and format for the response
-    recent_maps = []
-    for map in user_maps[:5]:
-        recent_maps.append({
-            "id": map["id"],
-            "name": map["name"],
-            "url": f"/maps/{map['id']}",
-            "share_url": f"/shared/{map['share_id']}" if map.get('is_public') else None
-        })
-    
-    return jsonify({"maps": recent_maps}), 200
-
-@app.route('/api/users/<int:user_id>/saved-maps', methods=['GET'])
+@app.route("/api/users/<int:user_id>/saved-maps", methods=["GET"])
 def get_saved_maps(user_id):
     # Get the user ID from session
-    session_user_id = session.get('user_id')
-    
+    session_user_id = session.get("user_id")
+
     if not session_user_id:
         return jsonify({"error": "Not authenticated"}), 401
-        
+
     # Can only view own saved maps
     if session_user_id != user_id:
         return jsonify({"error": "Unauthorized"}), 403
-        
+
     # Find user by ID
     user = next((u for u in users if u.id == user_id and u.is_active), None)
-    
+
     if not user:
         return jsonify({"error": "User not found"}), 404
-        
+
     # Get all user's maps that aren't deleted
-    user_maps = [m for m in concept_maps if m.get('user_id') == user_id and not m.get('deleted', False)]
-    
+    user_maps = [
+        m
+        for m in concept_maps
+        if m.get("user_id") == user_id and not m.get("deleted", False)
+    ]
+
     # Sort by updated_at if available
-    user_maps.sort(key=lambda x: x.get('updated_at', ''), reverse=True)
-    
+    user_maps.sort(key=lambda x: x.get("updated_at", ""), reverse=True)
+
     return jsonify(user_maps), 200
 
-@app.route('/api/concept-maps/<int:map_id>/share', methods=['POST'])
+
+@app.route("/api/concept-maps/<int:map_id>/share", methods=["POST"])
 def share_concept_map(map_id):
     # Get the user ID from session
-    user_id = session.get('user_id')
-    
-    if not user_id:
-        return jsonify({"error": "Not authenticated"}), 401
-        
+    user_id = session.get("user_id")
+
+    if not user_id:
+        return jsonify({"error": "Not authenticated"}), 401
+
     # Find the map by ID and user ID
     for i, map in enumerate(concept_maps):
-        if map["id"] == map_id and map.get("user_id") == user_id and not map.get('deleted', False):
+        if (
+            map["id"] == map_id
+            and map.get("user_id") == user_id
+            and not map.get("deleted", False)
+        ):
             # Update the map to be public
             concept_maps[i]["is_public"] = True
             concept_maps[i]["updated_at"] = datetime.utcnow().isoformat()
-            
+
             # Return just the share_id, frontend will build complete URL
-            return jsonify({
-                "message": "Concept map shared successfully",
-                "share_url": "/shared/" + map['share_id'],
-                "share_id": map['share_id']
-            }), 200
-    
+            return (
+                jsonify(
+                    {
+                        "message": "Concept map shared successfully",
+                        "share_url": "/shared/" + map["share_id"],
+                        "share_id": map["share_id"],
+                    }
+                ),
+                200,
+            )
+
     return jsonify({"error": "Concept map not found"}), 404
 
-@app.route('/api/process-document', methods=['POST'])
+
+@app.route("/api/process-document", methods=["POST"])
 def process_document():
     """
     Process uploaded document and extract text content
     """
     global document_processor
-    
+
     # Initialize document processor on first request
     if document_processor is None:
         document_processor = DocumentProcessor()
-    
-    if 'file' not in request.files:
-        return jsonify({'error': 'No file uploaded'}), 400
-        
-    file = request.files['file']
-    
-    if file.filename == '':
-        return jsonify({'error': 'No file selected'}), 400
-        
+
+    if "file" not in request.files:
+        return jsonify({"error": "No file uploaded"}), 400
+
+    file = request.files["file"]
+
+    if file.filename == "":
+        return jsonify({"error": "No file selected"}), 400
+
     filename = secure_filename(file.filename)
-    file_ext = filename.rsplit('.', 1)[1].lower() if '.' in filename else ''
-    
+    file_ext = filename.rsplit(".", 1)[1].lower() if "." in filename else ""
+
     # Check if file type is supported
-    if file_ext not in ['pdf', 'jpg', 'jpeg', 'png']:
-        return jsonify({'error': 'Unsupported file type. Please upload a PDF or image file.'}), 400
-    
+    if file_ext not in ["pdf", "jpg", "jpeg", "png"]:
+        return (
+            jsonify(
+                {"error": "Unsupported file type. Please upload a PDF or image file."}
+            ),
+            400,
+        )
+
     try:
         # Read file content
         file_content = file.read()
-        
+
         # Check if financial document processing is requested
-        doc_type = request.form.get('doc_type', 'standard')
-        
+        doc_type = request.form.get("doc_type", "standard")
+
         # Process document based on document type
-        if doc_type == 'financial':
-            extracted_text = document_processor.process_financial_document(file_content, file_ext)
+        if doc_type == "financial":
+            extracted_text = document_processor.process_financial_document(
+                file_content, file_ext
+            )
         else:
             extracted_text = document_processor.process_document(file_content, file_ext)
-        
-        return jsonify({
-            'success': True,
-            'text': extracted_text
-        })
-        
+
+        return jsonify({"success": True, "text": extracted_text})
+
     except Exception as e:
         print(f"Error processing document: {str(e)}")
-        return jsonify({'error': f'Failed to process document: {str(e)}'}), 500
-
-@app.route('/api/process-financial-document', methods=['POST'])
+        return jsonify({"error": f"Failed to process document: {str(e)}"}), 500
+
+
+@app.route("/api/process-financial-document", methods=["POST"])
 def process_financial_document():
     """
     Process uploaded financial document with specialized OCR
     """
     global document_processor
-    
+
     # Initialize document processor on first request
     if document_processor is None:
         document_processor = DocumentProcessor()
-    
-    if 'file' not in request.files:
-        return jsonify({'error': 'No file uploaded'}), 400
-        
-    file = request.files['file']
-    
-    if file.filename == '':
-        return jsonify({'error': 'No file selected'}), 400
-        
+
+    if "file" not in request.files:
+        return jsonify({"error": "No file uploaded"}), 400
+
+    file = request.files["file"]
+
+    if file.filename == "":
+        return jsonify({"error": "No file selected"}), 400
+
     filename = secure_filename(file.filename)
-    file_ext = filename.rsplit('.', 1)[1].lower() if '.' in filename else ''
-    
+    file_ext = filename.rsplit(".", 1)[1].lower() if "." in filename else ""
+
     # Check if file type is supported
-    if file_ext not in ['pdf', 'jpg', 'jpeg', 'png']:
-        return jsonify({'error': 'Unsupported file type. Please upload a PDF or image file.'}), 400
-    
+    if file_ext not in ["pdf", "jpg", "jpeg", "png"]:
+        return (
+            jsonify(
+                {"error": "Unsupported file type. Please upload a PDF or image file."}
+            ),
+            400,
+        )
+
     try:
         # Read file content
         file_content = file.read()
-        
+
         # Process document with financial document specific processing
-        extracted_text = document_processor.process_financial_document(file_content, file_ext)
-        
-        return jsonify({
-            'success': True,
-            'text': extracted_text
-        })
-        
+        extracted_text = document_processor.process_financial_document(
+            file_content, file_ext
+        )
+
+        return jsonify({"success": True, "text": extracted_text})
+
     except Exception as e:
         print(f"Error processing financial document: {str(e)}")
-        return jsonify({'error': f'Failed to process financial document: {str(e)}'}), 500
-
-# Add debug endpoint for concept map processing 
-@app.route('/api/debug/process-drawing', methods=['POST'])
+        return (
+            jsonify({"error": f"Failed to process financial document: {str(e)}"}),
+            500,
+        )
+
+
+# Add debug endpoint for concept map processing
+@app.route("/api/debug/process-drawing", methods=["POST"])
 def debug_process_drawing():
     """Debug endpoint for drawing processing that always returns valid data"""
     print("DEBUG: Process drawing API called")
     data = request.json
-    
+
     # Log received data
     image_content = None
     svg_content = None
-    
+
     if data:
-        if 'imageContent' in data:
-            image_content = data['imageContent']
-            content_preview = image_content[:50] + "..." if len(image_content) > 50 else image_content
+        if "imageContent" in data:
+            image_content = data["imageContent"]
+            content_preview = (
+                image_content[:50] + "..." if len(image_content) > 50 else image_content
+            )
             print(f"DEBUG: Received image content length: {len(image_content)}")
             print(f"DEBUG: Image content preview: {content_preview}")
-            
+
             # For compatibility with our mock response, create a minimal SVG wrapper
             svg_content = f'<svg xmlns="http://www.w3.org/2000/svg" width="800" height="600"><image href="{image_content}" width="800" height="600"/></svg>'
-        elif 'svgContent' in data:
-            svg_content = data['svgContent']
-            content_preview = svg_content[:100] + "..." if len(svg_content) > 100 else svg_content
+        elif "svgContent" in data:
+            svg_content = data["svgContent"]
+            content_preview = (
+                svg_content[:100] + "..." if len(svg_content) > 100 else svg_content
+            )
             print(f"DEBUG: Received SVG content length: {len(svg_content)}")
             print(f"DEBUG: SVG content preview: {content_preview}")
         else:
             print("DEBUG: No image or SVG content received")
-            return jsonify({'error': 'No image or SVG content provided'}), 400
+            return jsonify({"error": "No image or SVG content provided"}), 400
     else:
         print("DEBUG: No data received")
-        return jsonify({'error': 'No data provided'}), 400
-    
+        return jsonify({"error": "No data provided"}), 400
+
     # Create a mock OCR response
     mock_response = {
         "concepts": [
-            {"id": "c1", "name": "Mock Concept 1", "description": "This is a mock concept"},
-            {"id": "c2", "name": "Mock Concept 2", "description": "Another mock concept"}
+            {
+                "id": "c1",
+                "name": "Mock Concept 1",
+                "description": "This is a mock concept",
+            },
+            {
+                "id": "c2",
+                "name": "Mock Concept 2",
+                "description": "Another mock concept",
+            },
         ],
-        "relationships": [
-            {"source": "c1", "target": "c2", "label": "relates to"}
-        ],
+        "relationships": [{"source": "c1", "target": "c2", "label": "relates to"}],
         "image": svg_content,  # Return the original SVG content
         "format": "svg",
-        "structure": {
-            "type": "hierarchical",
-            "root": "c1"
-        }
+        "structure": {"type": "hierarchical", "root": "c1"},
     }
-    
+
     # Return the mock response for testing
     print("DEBUG: Returning mock OCR response")
     return jsonify(mock_response)
 
+
 # Add debug endpoint to list available Gemini models
-@app.route('/api/debug/list-models', methods=['GET'])
+@app.route("/api/debug/list-models", methods=["GET"])
 def list_models():
     """Debug endpoint to list available Gemini models"""
     import google.generativeai as genai
-    
+
     try:
         print("DEBUG: Listing available Gemini models")
         models = genai.list_models()
         model_info = []
-        
+
         for model in models:
-            model_info.append({
-                "name": model.name,
-                "display_name": model.display_name,
-                "description": model.description,
-                "input_text": "text" in model.supported_generation_methods,
-                "input_image": hasattr(model, "input_image") and model.input_image
-            })
-        
-        return jsonify({
-            "models": model_info,
-            "count": len(model_info)
-        })
+            model_info.append(
+                {
+                    "name": model.name,
+                    "display_name": model.display_name,
+                    "description": model.description,
+                    "input_text": "text" in model.supported_generation_methods,
+                    "input_image": hasattr(model, "input_image") and model.input_image,
+                }
+            )
+
+        return jsonify({"models": model_info, "count": len(model_info)})
     except Exception as e:
         print(f"DEBUG: Error listing models: {str(e)}")
-        return jsonify({
-            "error": f"Failed to list models: {str(e)}"
-        }), 500
-
-if __name__ == '__main__':
-    app.run(host='0.0.0.0', port=5001, debug=True)
->>>>>>> 16e8284c
+        return jsonify({"error": f"Failed to list models: {str(e)}"}), 500
+
+
+if __name__ == "__main__":
+    app.run(host="0.0.0.0", port=5001, debug=True)
+
+
+# Health check endpoint
+@app.route("/api/health")
+def health_check():
+    return jsonify({"status": "healthy"}), 200
+
+
+# Create database tables within application context
+with app.app_context():
+    db.create_all()
+
+if __name__ == "__main__":
+    app.run(port=5001, debug=True)