import os
import secrets
<<<<<<< HEAD
import uuid
import json
import base64
from datetime import datetime, timedelta

from flask import Flask, request, jsonify, session, send_from_directory, abort
=======
from datetime import timedelta

from flask import Flask, jsonify, send_from_directory
>>>>>>> 00385e8d
from flask_cors import CORS
from flask_migrate import Migrate

from auth.routes import auth_bp
from concept_map_generation.generation_routes import concept_map_bp
from debug.routes import debug_bp
from models import db
from process.routes import process_bp

app = Flask(__name__)
app.secret_key = os.environ.get("SECRET_KEY", secrets.token_hex(16))

# Configure CORS with specific settings
CORS(app,
     supports_credentials=True,
     origins=[os.environ.get('FRONTEND_URL', 'http://localhost:5173')],  # Frontend server from env or default
     methods=['GET', 'POST', 'PUT', 'DELETE', 'OPTIONS'],
     allow_headers=['Content-Type', 'Authorization', 'Accept'],
     expose_headers=['Content-Type', 'Authorization'],
     max_age=3600)  # Cache preflight requests for 1 hour

# Configure session settings
app.config["SESSION_COOKIE_SECURE"] = True  # Only send cookie over HTTPS
app.config["SESSION_COOKIE_HTTPONLY"] = (
    True  # Prevent JavaScript access to session cookie
)
app.config["SESSION_COOKIE_SAMESITE"] = "Lax"  # Protect against CSRF
app.config["PERMANENT_SESSION_LIFETIME"] = timedelta(
    days=7
)  # Session expires in 7 days

# Configure database
app.config["SQLALCHEMY_DATABASE_URI"] = os.environ.get(
    "DATABASE_URL", "sqlite:///concept_map.db"
)
app.config["SQLALCHEMY_TRACK_MODIFICATIONS"] = False

# Initialize database
db.init_app(app)
migrate = Migrate(app, db)

ALLOWED_EXTENSIONS = {"png", "jpg", "jpeg", "gif"}
app.config["MAX_CONTENT_LENGTH"] = 50 * 1024 * 1024  # 50MB max file size
<<<<<<< HEAD

# Create uploads directory if it doesn't exist
os.makedirs(UPLOAD_FOLDER, exist_ok=True)
# In-memory storage (replace with database in production)
concept_maps = []
users = []  # List to store user objects
notes = []  # List to store note objects


# Initialize document processor
document_processor = None


def allowed_file(filename):
    return "." in filename and filename.rsplit(".", 1)[1].lower() in ALLOWED_EXTENSIONS


# User profile routes
@app.route("/api/auth/profile", methods=["GET"])
@requires_auth
def get_profile():
    user = get_auth0_user()
    return jsonify(user.to_dict()), 200


@app.route("/api/auth/profile", methods=["PUT"])
@requires_auth
def update_profile():
    user = get_auth0_user()
    data = request.json
    user.update_profile(display_name=data.get("displayName"), bio=data.get("bio"))
    db.session.commit()
    return jsonify(user.to_dict()), 200


@app.route("/api/auth/profile/avatar", methods=["POST"])
@requires_auth
def upload_avatar():
    user = get_auth0_user()

    if "avatar" not in request.files:
        return jsonify({"error": "No file part"}), 400

    file = request.files["avatar"]
    if file.filename == "":
        return jsonify({"error": "No selected file"}), 400

    if file and allowed_file(file.filename):
        filename = secure_filename(file.filename)
        unique_filename = f"{uuid.uuid4()}_{filename}"
        filepath = os.path.join(app.config["UPLOAD_FOLDER"], unique_filename)
        file.save(filepath)

        avatar_url = f"{request.host_url.rstrip('/')}/uploads/{unique_filename}"
        user.update_profile(avatar_url=avatar_url)
        db.session.commit()

        return jsonify({"message": "Avatar uploaded", "avatarUrl": avatar_url}), 200

    return jsonify({"error": "Invalid file type"}), 400


@app.route("/api/auth/profile/avatar", methods=["DELETE"])
@requires_auth
def remove_avatar():
    user = get_auth0_user()

    # Delete the avatar file if it exists
    if user.avatar_url and user.avatar_url.startswith("/uploads/"):
        filename = user.avatar_url.split("/")[-1]
        filepath = os.path.join(app.config["UPLOAD_FOLDER"], filename)
        if os.path.exists(filepath):
            os.remove(filepath)

    # Remove avatar reference from DB
    user.update_profile(avatar_url=None)
    db.session.commit()

    return jsonify({"message": "Avatar removed successfully"}), 200


@app.route("/api/auth/account", methods=["DELETE"])
@requires_auth
def delete_account():
    user = get_auth0_user()

    # Delete avatar
    if user.avatar_url and user.avatar_url.startswith("/uploads/"):
        filepath = os.path.join(app.config["UPLOAD_FOLDER"], user.avatar_url.split("/")[-1])
        if os.path.exists(filepath):
            os.remove(filepath)

    # Mark as inactive and soft delete maps
    user.deactivate()
    for m in user.concept_maps:
        m.is_deleted = True
    db.session.commit()

    return jsonify({"message": "Account deleted"}), 200


# Concept Map routes
@app.route("/api/concept-maps", methods=["GET"])
@requires_auth
def get_concept_maps():
    user = get_auth0_user()

    # Filter maps by user_id and not deleted
    user_maps = ConceptMap.query.filter_by(user_id=user.id, is_deleted=False).all()
    return jsonify([map.to_dict() for map in user_maps]), 200


@app.route("/api/concept-maps", methods=["POST"])
@requires_auth
def create_concept_map():
    user = get_auth0_user()

    data = request.json

    # Basic validation
    if not data or "name" not in data:
        return jsonify({"error": "Missing required fields"}), 400

    # Generate a unique share ID
    share_id = secrets.token_urlsafe(8)

    # Check if we need to process the input text to generate nodes and edges
    nodes = data.get("nodes", [])
    edges = data.get("edges", [])

    # If nodes and edges are not provided but we have input text,
    # process it to generate nodes and edges
    if not nodes and not edges and "input_text" in data and data["input_text"]:
        try:
            # Import the text extraction function
            from concept_map_generation.mind_map import extract_concept_map_from_text

            # Process the input text
            concept_data = extract_concept_map_from_text(data["input_text"])

            # Convert the concepts and relationships to nodes and edges
            for concept in concept_data.get("concepts", []):
                node = {
                    "id": concept.get("id", f"c{len(nodes) + 1}"),
                    "label": concept.get("name", "Unnamed Concept"),
                    "description": concept.get("description", ""),
                }
                nodes.append(node)

            for relationship in concept_data.get("relationships", []):
                edge = {
                    "source": relationship.get("source", ""),
                    "target": relationship.get("target", ""),
                    "label": relationship.get("label", "relates to"),
                }
                edges.append(edge)

            # If we have nodes and edges generated, also create an SVG image
            if nodes and edges:
                try:
                    from concept_map_generation.mind_map import generate_concept_map_svg

                    # Create a concept map structure
                    concept_map_json = {"nodes": nodes, "edges": edges}

                    # Generate the SVG
                    svg_b64 = generate_concept_map_svg(concept_map_json, "hierarchical")
                    data["image"] = svg_b64
                    data["format"] = "svg"
                except Exception as img_error:
                    print(f"Error generating SVG for concept map: {str(img_error)}")

        except Exception as e:
            print(f"Error processing input text for concept map: {str(e)}")
            # Continue without generating nodes and edges

    # Create a new concept map using SQLAlchemy model
    new_map = ConceptMap(
        name=data["name"],
        user_id=user.id,
        image=data.get("image"),
        format=data.get("format", "mindmap"),
        is_public=data.get("is_public", False),
        is_favorite=data.get("is_favorite", False),
        share_id=share_id,
        input_text=data.get("input_text", ""),
        description=data.get("description", ""),
        learning_objective=data.get("learning_objective", ""),
    )

    # Add nodes if they exist
    if nodes:
        for node_data in nodes:
            node = Node(
                concept_map_id=new_map.id,
                node_id=node_data.get("id", str(uuid.uuid4())),
                label=node_data.get("label", ""),
                position_x=node_data.get("position", {}).get("x"),
                position_y=node_data.get("position", {}).get("y"),
                properties=node_data.get("properties", {})
            )
            db.session.add(node)

    # Add edges if they exist
    if edges:
        for edge_data in edges:
            edge = Edge(
                concept_map_id=new_map.id,
                edge_id=edge_data.get("id", str(uuid.uuid4())),
                source=edge_data.get("source", ""),
                target=edge_data.get("target", ""),
                label=edge_data.get("label", ""),
                properties=edge_data.get("properties", {})
            )
            db.session.add(edge)

    # Add and commit everything to the database
    db.session.add(new_map)
    db.session.commit()

    # Return the newly created map
    return (
        jsonify(
            {
                "id": new_map.id,
                "name": new_map.name,
                "image": new_map.image,
                "format": new_map.format,
                "is_public": new_map.is_public,
                "is_favorite": new_map.is_favorite,
                "share_id": new_map.share_id,
                "created_at": new_map.created_at.isoformat(),
                "updated_at": new_map.updated_at.isoformat(),
                "input_text": new_map.input_text,
                "description": new_map.description,
                "learning_objective": new_map.learning_objective,
            }
        ),
        201,
    )


@app.route("/api/concept-maps/<int:map_id>", methods=["GET"])
@requires_auth
def get_concept_map(map_id):

    # Find the concept map
    concept_map = ConceptMap.query.filter_by(id=map_id).first()

    if not concept_map:
        return jsonify({"error": "Concept map not found"}), 404


@app.route("/api/shared/concept-maps/<string:share_id>", methods=["GET"])
def get_shared_concept_map(share_id):
    # This endpoint is public and doesn't require authentication
    for map in concept_maps:
        if (
                map.get("share_id") == share_id
                and map.get("is_public")
                and not map.get("deleted", False)
        ):
            return jsonify(map), 200

    return jsonify({"error": "Shared concept map not found or not public"}), 404


@app.route("/api/concept-maps/<int:map_id>", methods=["PUT"])
@requires_auth
def update_concept_map(map_id):
    data = request.json
    user = get_auth0_user()


    for i, map in enumerate(concept_maps):
        if (
                map["id"] == map_id
                and map.get("user_id") == user.id
                and not map.get("deleted", False)
        ):
            # Get the new nodes or keep existing ones
            nodes = data.get("nodes", map["nodes"])

            # Update the map
            concept_maps[i] = {
                "id": map_id,
                "name": data.get("name", map["name"]),
                "nodes": nodes,
                "edges": data.get("edges", map["edges"]),
                "user_id": user.id,
                "is_public": data.get("is_public", map.get("is_public", False)),
                "is_favorite": data.get("is_favorite", map.get("is_favorite", False)),
                "share_id": map.get("share_id"),
                "image": data.get("image", map.get("image")),
                "format": data.get("format", map.get("format")),
                "created_at": map.get("created_at"),
                "updated_at": datetime.utcnow().isoformat(),
                "input_text": data.get(
                    "input_text", map.get("input_text", "")
                ),  # Preserve input text
                "description": data.get(
                    "description", map.get("description", "")
                ),  # Preserve description
                "learning_objective": data.get(
                    "learning_objective", map.get("learning_objective", "")
                ),  # Preserve learning objective
            }
            return jsonify(concept_maps[i]), 200

    # Find the concept map
    concept_map = ConceptMap.query.filter_by(
        id=map_id, user_id=user.id, is_deleted=False
    ).first()

    if not concept_map:
        return jsonify({"error": "Concept map not found"}), 404

    # Update the map properties
    if "name" in data:
        concept_map.name = data["name"]
    if "description" in data:
        concept_map.description = data["description"]
    if "is_public" in data:
        concept_map.is_public = data["is_public"]

    # Update nodes if provided
    if "nodes" in data and isinstance(data["nodes"], list):
        # Delete existing nodes
        Node.query.filter_by(concept_map_id=map_id).delete()

        # Add new nodes
        for node_data in data["nodes"]:
            node = Node(
                concept_map_id=map_id,
                node_id=node_data.get("id", str(uuid.uuid4())),
                label=node_data.get("label", ""),
                position_x=node_data.get("position", {}).get("x"),
                position_y=node_data.get("position", {}).get("y"),
                properties=node_data.get("properties", {})
            )
            db.session.add(node)

    # Update edges if provided
    if "edges" in data and isinstance(data["edges"], list):
        # Delete existing edges
        Edge.query.filter_by(concept_map_id=map_id).delete()

        # Add new edges
        for edge_data in data["edges"]:
            edge = Edge(
                concept_map_id=map_id,
                edge_id=edge_data.get("id", str(uuid.uuid4())),
                source=edge_data.get("source", ""),
                target=edge_data.get("target", ""),
                label=edge_data.get("label", ""),
                properties=edge_data.get("properties", {})
            )
            db.session.add(edge)

    db.session.commit()

    return jsonify(concept_map.to_dict()), 200


@app.route("/api/concept-maps/<int:map_id>", methods=["DELETE"])
@requires_auth
def delete_concept_map(map_id):
    user = get_auth0_user()

    # Find the concept map
    concept_map = ConceptMap.query.filter_by(
        id=map_id, user_id=user.id, is_deleted=False
    ).first()

    if not concept_map:
        return jsonify({"error": "Concept map not found"}), 404

    # Mark as deleted (soft delete)
    concept_map.is_deleted = True
    db.session.commit()

    return (
        jsonify({"message": f"Concept map '{concept_map.name}' deleted successfully"}),
        200,
    )
=======
app.register_blueprint(auth_bp)
app.register_blueprint(concept_map_bp)
app.register_blueprint(debug_bp)
app.register_blueprint(process_bp)
>>>>>>> 00385e8d


@app.route("/uploads/<filename>")
def uploaded_file(filename):
    return send_from_directory(app.config["UPLOAD_FOLDER"], filename)


<<<<<<< HEAD
@app.route("/api/user/recent-maps", methods=["GET"])
@requires_auth
def get_recent_maps():
    #TODO: maybe it is better to just remove the user_id parameter?
    user = get_auth0_user()
    user_id = user.id

    # Find user by ID
    user = User.query.filter_by(id=user_id, is_active=True).first()

    if not user:
        return jsonify({"error": "User not found"}), 404

    # Get user's maps, sorted by most recent first (in a real app, this would be by last modified date)
    user_maps = [
        m
        for m in concept_maps
        if m.get("user_id") == user_id and not m.get("deleted", False)
    ]

    # Sort by updated_at if available
    user_maps.sort(key=lambda x: x.get("updated_at", ""), reverse=True)

    # Limit to 5 most recent maps and format for the response

    # Get user's maps, sorted by most recent first
    user_maps = (
        ConceptMap.query.filter_by(user_id=user_id, is_deleted=False)
        .order_by(ConceptMap.updated_at.desc())
        .limit(5)
        .all()
    )

    # Format for the response
    recent_maps = []
    for map in user_maps[:5]:
        recent_maps.append(
            {
                "id": map["id"],
                "name": map["name"],
                "url": f"/maps/{map['id']}",
                "share_url": (
                    f"/shared/{map['share_id']}" if map.get("is_public") else None
                ),
            }
        )

    for map in user_maps:
        recent_maps.append({"id": map.id, "name": map.name, "url": f"/maps/{map.id}"})

    return jsonify({"maps": recent_maps}), 200


@app.route("/api/user/saved-maps", methods=["GET"])
@requires_auth
def get_saved_maps():
    user = get_auth0_user()
    user_id = user.id
    # Find user by ID
    user = next((u for u in users if u.id == user_id and u.is_active), None)

    if not user:
        return jsonify({"error": "User not found"}), 404

    # Get all user's maps that aren't deleted
    user_maps = [
        m
        for m in concept_maps
        if m.get("user_id") == user_id and not m.get("deleted", False)
    ]

    # Sort by updated_at if available
    user_maps.sort(key=lambda x: x.get("updated_at", ""), reverse=True)

    return jsonify(user_maps), 200


@app.route("/api/concept-maps/<int:map_id>/share", methods=["POST"])
@requires_auth
def share_concept_map(map_id):
    user = get_auth0_user()


    # Find the map by ID and user ID
    for i, map in enumerate(concept_maps):
        if (
                map["id"] == map_id
                and map.get("user_id") == user.id
                and not map.get("deleted", False)
        ):
            # Update the map to be public
            concept_maps[i]["is_public"] = True
            concept_maps[i]["updated_at"] = datetime.utcnow().isoformat()

            # Return just the share_id, frontend will build complete URL
            return (
                jsonify(
                    {
                        "message": "Concept map shared successfully",
                        "share_url": "/shared/" + map["share_id"],
                        "share_id": map["share_id"],
                    }
                ),
                200,
            )

    return jsonify({"error": "Concept map not found"}), 404


@app.route("/api/process-document", methods=["POST"])
def process_document():
    """
    Process uploaded document and extract text content
    """
    global document_processor

    # Initialize document processor on first request
    if document_processor is None:
        document_processor = DocumentProcessor()

    if "file" not in request.files:
        return jsonify({"error": "No file uploaded"}), 400

    file = request.files["file"]

    if file.filename == "":
        return jsonify({"error": "No file selected"}), 400

    filename = secure_filename(file.filename)
    file_ext = filename.rsplit(".", 1)[1].lower() if "." in filename else ""

    # Check if file type is supported
    if file_ext not in ["pdf", "jpg", "jpeg", "png"]:
        return (
            jsonify(
                {"error": "Unsupported file type. Please upload a PDF or image file."}
            ),
            400,
        )

    try:
        # Read file content
        file_content = file.read()

        # Check if financial document processing is requested
        doc_type = request.form.get("doc_type", "standard")

        # Process document based on document type
        if doc_type == "financial":
            extracted_text = document_processor.process_financial_document(
                file_content, file_ext
            )
        else:
            extracted_text = document_processor.process_document(file_content, file_ext)

        return jsonify({"success": True, "text": extracted_text})

    except Exception as e:
        print(f"Error processing document: {str(e)}")
        return jsonify({"error": f"Failed to process document: {str(e)}"}), 500


@app.route("/api/process-financial-document", methods=["POST"])
def process_financial_document():
    """
    Process uploaded financial document with specialized OCR
    """
    global document_processor

    # Initialize document processor on first request
    if document_processor is None:
        document_processor = DocumentProcessor()

    if "file" not in request.files:
        return jsonify({"error": "No file uploaded"}), 400

    file = request.files["file"]

    if file.filename == "":
        return jsonify({"error": "No file selected"}), 400

    filename = secure_filename(file.filename)
    file_ext = filename.rsplit(".", 1)[1].lower() if "." in filename else ""

    # Check if file type is supported
    if file_ext not in ["pdf", "jpg", "jpeg", "png"]:
        return (
            jsonify(
                {"error": "Unsupported file type. Please upload a PDF or image file."}
            ),
            400,
        )

    try:
        # Read file content
        file_content = file.read()

        # Process document with financial document specific processing
        extracted_text = document_processor.process_financial_document(
            file_content, file_ext
        )

        return jsonify({"success": True, "text": extracted_text})

    except Exception as e:
        print(f"Error processing financial document: {str(e)}")
        return (
            jsonify({"error": f"Failed to process financial document: {str(e)}"}),
            500,
        )


# Add debug endpoint for concept map processing
@app.route("/api/debug/process-drawing", methods=["POST"])
def debug_process_drawing():
    """Debug endpoint for drawing processing that always returns valid data"""
    print("DEBUG: Process drawing API called")
    data = request.json

    # Log received data
    image_content = None
    svg_content = None

    if data:
        if "imageContent" in data:
            image_content = data["imageContent"]
            content_preview = (
                image_content[:50] + "..." if len(image_content) > 50 else image_content
            )
            print(f"DEBUG: Received image content length: {len(image_content)}")
            print(f"DEBUG: Image content preview: {content_preview}")

            # For compatibility with our mock response, create a minimal SVG wrapper
            svg_content = f'<svg xmlns="http://www.w3.org/2000/svg" width="800" height="600"><image href="{image_content}" width="800" height="600"/></svg>'
        elif "svgContent" in data:
            svg_content = data["svgContent"]
            content_preview = (
                svg_content[:100] + "..." if len(svg_content) > 100 else svg_content
            )
            print(f"DEBUG: Received SVG content length: {len(svg_content)}")
            print(f"DEBUG: SVG content preview: {content_preview}")
        else:
            print("DEBUG: No image or SVG content received")
            return jsonify({"error": "No image or SVG content provided"}), 400
    else:
        print("DEBUG: No data received")
        return jsonify({"error": "No data provided"}), 400

    # Create a mock OCR response
    mock_response = {
        "concepts": [
            {
                "id": "c1",
                "name": "Mock Concept 1",
                "description": "This is a mock concept",
            },
            {
                "id": "c2",
                "name": "Mock Concept 2",
                "description": "Another mock concept",
            },
        ],
        "relationships": [{"source": "c1", "target": "c2", "label": "relates to"}],
        "image": svg_content,  # Return the original SVG content
        "format": "svg",
        "structure": {"type": "hierarchical", "root": "c1"},
    }

    # Return the mock response for testing
    print("DEBUG: Returning mock OCR response")
    return jsonify(mock_response)


# Add debug endpoint to list available Gemini models
@app.route("/api/debug/list-models", methods=["GET"])
def list_models():
    """Debug endpoint to list available Gemini models"""
    import google.generativeai as genai

    try:
        print("DEBUG: Listing available Gemini models")
        models = genai.list_models()
        model_info = []

        for model in models:
            model_info.append(
                {
                    "name": model.name,
                    "display_name": model.display_name,
                    "description": model.description,
                    "input_text": "text" in model.supported_generation_methods,
                    "input_image": hasattr(model, "input_image") and model.input_image,
                }
            )

        return jsonify({"models": model_info, "count": len(model_info)})
    except Exception as e:
        print(f"DEBUG: Error listing models: {str(e)}")
        return jsonify({"error": f"Failed to list models: {str(e)}"}), 500
=======
if __name__ == "__main__":
    app.run(host="0.0.0.0", port=5001, debug=True)
>>>>>>> 00385e8d


# Health check endpoint
@app.route("/api/health")
def health_check():
    return jsonify({"status": "healthy"}), 200


# Create database tables within application context
with app.app_context():
    db.create_all()

<<<<<<< HEAD

# Notes routes
@app.route('/api/notes', methods=['GET'])
@requires_auth
def get_notes():
    """Get all notes for the current user."""
    user = get_auth0_user()
    user_id = user.id
        
    # Filter notes by user_id and not deleted
    user_notes = [n.to_dict() for n in notes if n.user_id == user_id and not n.is_deleted]
    return jsonify(user_notes), 200

@app.route('/api/notes', methods=['POST'])
@requires_auth
def create_note():
    """Create a new note."""
    user = get_auth0_user()
    user_id = user.id
        
    data = request.json
    
    # Basic validation
    if not data or 'title' not in data:
        return jsonify({"error": "Missing required fields"}), 400
    
    # Generate a unique share ID
    share_id = secrets.token_urlsafe(8)
    
    # Create a new note with a unique ID
    new_note = Note(
        title=data.get('title', 'Untitled Note'),
        content=data.get('content', {}),
        note_id=len(notes) + 1,
        user_id=user_id,
        is_public=data.get('is_public', False),
        share_id=share_id,
        is_favorite=data.get('is_favorite', False),
        tags=data.get('tags', []),
        description=data.get('description', '')
    )
    
    notes.append(new_note)
    return jsonify(new_note.to_dict()), 201

@app.route('/api/notes/<int:note_id>', methods=['GET'])
@requires_auth
def get_note(note_id):
    """Get a specific note by ID."""
    user = get_auth0_user()
    user_id = user.id
        
    note = next((n for n in notes if n.id == note_id and n.user_id == user_id and not n.is_deleted), None)
    
    if not note:
        return jsonify({"error": "Note not found"}), 404
    
    return jsonify(note.to_dict()), 200

@app.route('/api/shared/notes/<string:share_id>', methods=['GET'])
def get_shared_note(share_id):
    """Get a shared note by share ID."""
    # This endpoint is public and doesn't require authentication
    note = next((n for n in notes if n.share_id == share_id and n.is_public and not n.is_deleted), None)
    
    if not note:
        return jsonify({"error": "Shared note not found or not public"}), 404
    
    return jsonify(note.to_dict()), 200

@app.route('/api/notes/<int:note_id>', methods=['PUT'])
@requires_auth
def update_note(note_id):
    """Update a specific note."""
    user = get_auth0_user()
    user_id = user.id
        
    data = request.json
    
    note = next((n for n in notes if n.id == note_id and n.user_id == user_id and not n.is_deleted), None)
    
    if not note:
        return jsonify({"error": "Note not found"}), 404
    
    # Update the note fields
    if 'title' in data:
        note.title = data['title']
    if 'content' in data:
        note.content = data['content']
    if 'is_public' in data:
        note.is_public = data['is_public']
    if 'is_favorite' in data:
        note.is_favorite = data['is_favorite']
    if 'tags' in data:
        note.tags = data['tags']
    if 'description' in data:
        note.description = data['description']
    
    # Update the timestamp
    note.updated_at = datetime.utcnow()
    
    return jsonify(note.to_dict()), 200

@app.route('/api/notes/<int:note_id>', methods=['DELETE'])
@requires_auth
def delete_note(note_id):
    """Delete a specific note (soft delete)."""
    user = get_auth0_user()
    user_id = user.id
        
    note = next((n for n in notes if n.id == note_id and n.user_id == user_id and not n.is_deleted), None)
    
    if not note:
        return jsonify({"error": "Note not found"}), 404
    
    # Mark the note as deleted (soft delete)
    note.is_deleted = True
    note.updated_at = datetime.utcnow()
    
    return jsonify({"message": f"Note '{note.title}' deleted successfully"}), 200

@app.route('/api/notes/<int:note_id>/share', methods=['POST'])
@requires_auth
def share_note(note_id):
    """Generate or update a sharing link for a note."""
    user = get_auth0_user()
    user_id = user.id
        
    note = next((n for n in notes if n.id == note_id and n.user_id == user_id and not n.is_deleted), None)
    
    if not note:
        return jsonify({"error": "Note not found"}), 404
    
    data = request.json or {}
    
    # Update the note's sharing settings
    note.is_public = data.get('is_public', True)
    
    # Generate a new share ID if requested or if one doesn't exist
    if data.get('regenerate', False) or not note.share_id:
        note.share_id = secrets.token_urlsafe(8)
    
    # Create the sharing URL
    share_url = f"{os.environ.get('FRONTEND_URL', 'http://localhost:5173')}/shared/notes/{note.share_id}"
    
    return jsonify({
        "share_id": note.share_id,
        "share_url": share_url,
        "is_public": note.is_public
    }), 200

@app.route('/api/notes/<int:note_id>/convert', methods=['POST'])
@requires_auth
def convert_note_to_concept_map(note_id):
    """Convert a note to a concept map."""
    user = get_auth0_user()
    user_id = user.id
        
    note = next((n for n in notes if n.id == note_id and n.user_id == user_id and not n.is_deleted), None)
    
    if not note:
        return jsonify({"error": "Note not found"}), 404
    
    try:
        # Extract text content from the BlockNote format
        # This is a simplified approach - in a real implementation, you'd need
        # to parse the BlockNote JSON structure and extract meaningful text
        content_text = ""
        if isinstance(note.content, dict) and "content" in note.content:
            for block in note.content["content"]:
                if "content" in block and block["content"]:
                    for item in block["content"]:
                        if "text" in item:
                            content_text += item["text"] + " "
        
        # Fall back to title if content extraction fails
        if not content_text.strip():
            content_text = note.title
        
        # Import the text extraction function
        from concept_map_generation.mind_map import extract_concept_map_from_text
        
        # Process the note content to generate concepts and relationships
        concept_data = extract_concept_map_from_text(content_text)
        
        # Prepare nodes and edges
        nodes = []
        edges = []
        
        # Convert the concepts and relationships to nodes and edges
        for concept in concept_data.get("concepts", []):
            node = {
                "id": concept.get("id", f"c{len(nodes)+1}"),
                "label": concept.get("name", "Unnamed Concept"),
                "description": concept.get("description", "")
            }
            nodes.append(node)
        
        for relationship in concept_data.get("relationships", []):
            edge = {
                "source": relationship.get("source", ""),
                "target": relationship.get("target", ""),
                "label": relationship.get("label", "relates to")
            }
            edges.append(edge)
        
        # Create a new concept map
        share_id = secrets.token_urlsafe(8)
        
        # Generate SVG representation if possible
        image = None
        format_type = None
        
        if nodes and edges:
            try:
                from concept_map_generation.mind_map import generate_concept_map_svg
                
                # Create a concept map structure
                concept_map_json = {
                    "nodes": nodes,
                    "edges": edges
                }
                
                # Generate the SVG
                image = generate_concept_map_svg(concept_map_json, "hierarchical")
                format_type = "svg"
            except Exception as img_error:
                print(f"Error generating SVG for concept map: {str(img_error)}")
        
        # Create the new concept map
        new_map = ConceptMap(
            name=f"From note: {note.title}",
            nodes=nodes,
            edges=edges,
            map_id=len(concept_maps) + 1,
            user_id=user_id,
            is_public=False,
            share_id=share_id,
            image=image,
            format=format_type
        )
        
        concept_maps.append(new_map)
        
        return jsonify({
            "message": "Note converted to concept map successfully",
            "concept_map": new_map.to_dict()
        }), 201
        
    except Exception as e:
        print(f"Error converting note to concept map: {str(e)}")
        return jsonify({"error": f"Failed to convert note to concept map: {str(e)}"}), 500

@app.route('/api/users/<int:user_id>/recent-notes', methods=['GET'])
@requires_auth
def get_recent_notes(user_id):
    """Get the most recent notes for a user."""
    user = get_auth0_user()
    session_user_id = user.id
    
    # Check if the user is requesting their own notes
    if session_user_id != user_id:
        return jsonify({"error": "Unauthorized to access these notes"}), 403
    
    # Get recent notes, sorted by updated_at
    user_notes = [n.to_dict() for n in notes if n.user_id == user_id and not n.is_deleted]
    recent_notes = sorted(user_notes, key=lambda x: x.get('updated_at', ''), reverse=True)[:5]
    
    return jsonify(recent_notes), 200

@app.route('/api/users/<int:user_id>/favorite-notes', methods=['GET'])
@requires_auth
def get_favorite_notes(user_id):
    """Get the favorite notes for a user."""
    user = get_auth0_user()
    session_user_id = user.id
    
    # Check if the user is requesting their own notes
    if session_user_id != user_id:
        return jsonify({"error": "Unauthorized to access these notes"}), 403
    
    # Get favorite notes
    favorite_notes = [n.to_dict() for n in notes if n.user_id == user_id and n.is_favorite and not n.is_deleted]
    
    return jsonify(favorite_notes), 200

if __name__ == '__main__':
    app.run(host='0.0.0.0', port=5001, debug=True)
=======
if __name__ == "__main__":
    app.run(port=5001, debug=True)
>>>>>>> 00385e8d
<|MERGE_RESOLUTION|>--- conflicted
+++ resolved
@@ -1,17 +1,12 @@
 import os
 import secrets
-<<<<<<< HEAD
 import uuid
 import json
 import base64
 from datetime import datetime, timedelta
 
 from flask import Flask, request, jsonify, session, send_from_directory, abort
-=======
-from datetime import timedelta
-
-from flask import Flask, jsonify, send_from_directory
->>>>>>> 00385e8d
+
 from flask_cors import CORS
 from flask_migrate import Migrate
 
@@ -55,8 +50,6 @@
 
 ALLOWED_EXTENSIONS = {"png", "jpg", "jpeg", "gif"}
 app.config["MAX_CONTENT_LENGTH"] = 50 * 1024 * 1024  # 50MB max file size
-<<<<<<< HEAD
-
 # Create uploads directory if it doesn't exist
 os.makedirs(UPLOAD_FOLDER, exist_ok=True)
 # In-memory storage (replace with database in production)
@@ -441,12 +434,6 @@
         jsonify({"message": f"Concept map '{concept_map.name}' deleted successfully"}),
         200,
     )
-=======
-app.register_blueprint(auth_bp)
-app.register_blueprint(concept_map_bp)
-app.register_blueprint(debug_bp)
-app.register_blueprint(process_bp)
->>>>>>> 00385e8d
 
 
 @app.route("/uploads/<filename>")
@@ -454,7 +441,6 @@
     return send_from_directory(app.config["UPLOAD_FOLDER"], filename)
 
 
-<<<<<<< HEAD
 @app.route("/api/user/recent-maps", methods=["GET"])
 @requires_auth
 def get_recent_maps():
@@ -754,10 +740,7 @@
     except Exception as e:
         print(f"DEBUG: Error listing models: {str(e)}")
         return jsonify({"error": f"Failed to list models: {str(e)}"}), 500
-=======
-if __name__ == "__main__":
-    app.run(host="0.0.0.0", port=5001, debug=True)
->>>>>>> 00385e8d
+
 
 
 # Health check endpoint
@@ -770,7 +753,6 @@
 with app.app_context():
     db.create_all()
 
-<<<<<<< HEAD
 
 # Notes routes
 @app.route('/api/notes', methods=['GET'])
@@ -1058,8 +1040,4 @@
     return jsonify(favorite_notes), 200
 
 if __name__ == '__main__':
-    app.run(host='0.0.0.0', port=5001, debug=True)
-=======
-if __name__ == "__main__":
-    app.run(port=5001, debug=True)
->>>>>>> 00385e8d
+    app.run(host='0.0.0.0', port=5001, debug=True)