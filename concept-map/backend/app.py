import os
import secrets
import uuid
import json
import base64
from datetime import datetime, timedelta

from flask import Flask, request, jsonify, session, send_from_directory, abort

from flask_cors import CORS
from flask_migrate import Migrate

from auth.routes import auth_bp
from concept_map_generation.generation_routes import concept_map_bp
from debug.routes import debug_bp
from models import db
from process.routes import process_bp

app = Flask(__name__)
app.secret_key = os.environ.get("SECRET_KEY", secrets.token_hex(16))

# Configure CORS with specific settings
CORS(app,
     supports_credentials=True,
     origins=[os.environ.get('FRONTEND_URL', 'http://localhost:5173')],  # Frontend server from env or default
     methods=['GET', 'POST', 'PUT', 'DELETE', 'OPTIONS'],
     allow_headers=['Content-Type', 'Authorization', 'Accept'],
     expose_headers=['Content-Type', 'Authorization'],
     max_age=3600)  # Cache preflight requests for 1 hour

# Configure session settings
app.config["SESSION_COOKIE_SECURE"] = True  # Only send cookie over HTTPS
app.config["SESSION_COOKIE_HTTPONLY"] = (
    True  # Prevent JavaScript access to session cookie
)
app.config["SESSION_COOKIE_SAMESITE"] = "Lax"  # Protect against CSRF
app.config["PERMANENT_SESSION_LIFETIME"] = timedelta(
    days=7
)  # Session expires in 7 days

# Configure database
app.config["SQLALCHEMY_DATABASE_URI"] = os.environ.get(
    "DATABASE_URL", "sqlite:///concept_map.db"
)
app.config["SQLALCHEMY_TRACK_MODIFICATIONS"] = False

# Initialize database
db.init_app(app)
migrate = Migrate(app, db)

ALLOWED_EXTENSIONS = {"png", "jpg", "jpeg", "gif"}
app.config["MAX_CONTENT_LENGTH"] = 50 * 1024 * 1024  # 50MB max file size
# Create uploads directory if it doesn't exist
os.makedirs(UPLOAD_FOLDER, exist_ok=True)
# In-memory storage (replace with database in production)
concept_maps = []
users = []  # List to store user objects
notes = []  # List to store note objects


# Initialize document processor
document_processor = None


def allowed_file(filename):
    return "." in filename and filename.rsplit(".", 1)[1].lower() in ALLOWED_EXTENSIONS


# User profile routes
@app.route("/api/auth/profile", methods=["GET"])
@requires_auth
def get_profile():
    user = get_auth0_user()
    return jsonify(user.to_dict()), 200


@app.route("/api/auth/profile", methods=["PUT"])
@requires_auth
def update_profile():
    user = get_auth0_user()
    data = request.json
    user.update_profile(display_name=data.get("displayName"), bio=data.get("bio"))
    db.session.commit()
    return jsonify(user.to_dict()), 200


@app.route("/api/auth/profile/avatar", methods=["POST"])
@requires_auth
def upload_avatar():
    user = get_auth0_user()

    if "avatar" not in request.files:
        return jsonify({"error": "No file part"}), 400

    file = request.files["avatar"]
    if file.filename == "":
        return jsonify({"error": "No selected file"}), 400

    if file and allowed_file(file.filename):
        filename = secure_filename(file.filename)
        unique_filename = f"{uuid.uuid4()}_{filename}"
        filepath = os.path.join(app.config["UPLOAD_FOLDER"], unique_filename)
        file.save(filepath)

        avatar_url = f"{request.host_url.rstrip('/')}/uploads/{unique_filename}"
        user.update_profile(avatar_url=avatar_url)
        db.session.commit()

        return jsonify({"message": "Avatar uploaded", "avatarUrl": avatar_url}), 200

    return jsonify({"error": "Invalid file type"}), 400


@app.route("/api/auth/profile/avatar", methods=["DELETE"])
@requires_auth
def remove_avatar():
    user = get_auth0_user()

    # Delete the avatar file if it exists
    if user.avatar_url and user.avatar_url.startswith("/uploads/"):
        filename = user.avatar_url.split("/")[-1]
        filepath = os.path.join(app.config["UPLOAD_FOLDER"], filename)
        if os.path.exists(filepath):
            os.remove(filepath)

    # Remove avatar reference from DB
    user.update_profile(avatar_url=None)
    db.session.commit()

    return jsonify({"message": "Avatar removed successfully"}), 200


@app.route("/api/auth/account", methods=["DELETE"])
@requires_auth
def delete_account():
    user = get_auth0_user()

    # Delete avatar
    if user.avatar_url and user.avatar_url.startswith("/uploads/"):
        filepath = os.path.join(app.config["UPLOAD_FOLDER"], user.avatar_url.split("/")[-1])
        if os.path.exists(filepath):
            os.remove(filepath)

    # Mark as inactive and soft delete maps
    user.deactivate()
    for m in user.concept_maps:
        m.is_deleted = True
    db.session.commit()

    return jsonify({"message": "Account deleted"}), 200


# Concept Map routes
@app.route("/api/concept-maps", methods=["GET"])
@requires_auth
def get_concept_maps():
    user = get_auth0_user()

    # Filter maps by user_id and not deleted
    user_maps = ConceptMap.query.filter_by(user_id=user.id, is_deleted=False).all()
    return jsonify([map.to_dict() for map in user_maps]), 200


@app.route("/api/concept-maps", methods=["POST"])
@requires_auth
def create_concept_map():
    user = get_auth0_user()

    data = request.json

    # Basic validation
    if not data or "name" not in data:
        return jsonify({"error": "Missing required fields"}), 400

    # Generate a unique share ID
    share_id = secrets.token_urlsafe(8)

    # Check if we need to process the input text to generate nodes and edges
    nodes = data.get("nodes", [])
    edges = data.get("edges", [])

    # If nodes and edges are not provided but we have input text,
    # process it to generate nodes and edges
    if not nodes and not edges and "input_text" in data and data["input_text"]:
        try:
            # Import the text extraction function
            from concept_map_generation.mind_map import extract_concept_map_from_text

            # Process the input text
            concept_data = extract_concept_map_from_text(data["input_text"])

            # Convert the concepts and relationships to nodes and edges
            for concept in concept_data.get("concepts", []):
                node = {
                    "id": concept.get("id", f"c{len(nodes) + 1}"),
                    "label": concept.get("name", "Unnamed Concept"),
                    "description": concept.get("description", ""),
                }
                nodes.append(node)

            for relationship in concept_data.get("relationships", []):
                edge = {
                    "source": relationship.get("source", ""),
                    "target": relationship.get("target", ""),
                    "label": relationship.get("label", "relates to"),
                }
                edges.append(edge)

            # If we have nodes and edges generated, also create an SVG image
            if nodes and edges:
                try:
                    from concept_map_generation.mind_map import generate_concept_map_svg

                    # Create a concept map structure
                    concept_map_json = {"nodes": nodes, "edges": edges}

                    # Generate the SVG
                    svg_b64 = generate_concept_map_svg(concept_map_json, "hierarchical")
                    data["image"] = svg_b64
                    data["format"] = "svg"
                except Exception as img_error:
                    print(f"Error generating SVG for concept map: {str(img_error)}")

        except Exception as e:
            print(f"Error processing input text for concept map: {str(e)}")
            # Continue without generating nodes and edges

    # Create a new concept map using SQLAlchemy model
    new_map = ConceptMap(
        name=data["name"],
        user_id=user.id,
        image=data.get("image"),
        format=data.get("format", "mindmap"),
        is_public=data.get("is_public", False),
        is_favorite=data.get("is_favorite", False),
        share_id=share_id,
        input_text=data.get("input_text", ""),
        description=data.get("description", ""),
        learning_objective=data.get("learning_objective", ""),
    )

    # Add nodes if they exist
    if nodes:
        for node_data in nodes:
            node = Node(
                concept_map_id=new_map.id,
                node_id=node_data.get("id", str(uuid.uuid4())),
                label=node_data.get("label", ""),
                position_x=node_data.get("position", {}).get("x"),
                position_y=node_data.get("position", {}).get("y"),
                properties=node_data.get("properties", {})
            )
            db.session.add(node)

    # Add edges if they exist
    if edges:
        for edge_data in edges:
            edge = Edge(
                concept_map_id=new_map.id,
                edge_id=edge_data.get("id", str(uuid.uuid4())),
                source=edge_data.get("source", ""),
                target=edge_data.get("target", ""),
                label=edge_data.get("label", ""),
                properties=edge_data.get("properties", {})
            )
            db.session.add(edge)

    # Add and commit everything to the database
    db.session.add(new_map)
    db.session.commit()

    # Return the newly created map
    return (
        jsonify(
            {
                "id": new_map.id,
                "name": new_map.name,
                "image": new_map.image,
                "format": new_map.format,
                "is_public": new_map.is_public,
                "is_favorite": new_map.is_favorite,
                "share_id": new_map.share_id,
                "created_at": new_map.created_at.isoformat(),
                "updated_at": new_map.updated_at.isoformat(),
                "input_text": new_map.input_text,
                "description": new_map.description,
                "learning_objective": new_map.learning_objective,
            }
        ),
        201,
    )


@app.route("/api/concept-maps/<int:map_id>", methods=["GET"])
@requires_auth
def get_concept_map(map_id):

    # Find the concept map
    concept_map = ConceptMap.query.filter_by(id=map_id).first()

    if not concept_map:
        return jsonify({"error": "Concept map not found"}), 404
    
    return jsonify(concept_map.to_dict()), 200


@app.route("/api/shared/concept-maps/<string:share_id>", methods=["GET"])
def get_shared_concept_map(share_id):
    # This endpoint is public and doesn't require authentication
    for map in concept_maps:
        if (
                map.get("share_id") == share_id
                and map.get("is_public")
                and not map.get("deleted", False)
        ):
            return jsonify(map), 200

    return jsonify({"error": "Shared concept map not found or not public"}), 404


@app.route("/api/concept-maps/<int:map_id>", methods=["PUT"])
@requires_auth
def update_concept_map(map_id):
    data = request.json
    user = get_auth0_user()


    # Find the concept map in database
    concept_map = ConceptMap.query.filter_by(
        id=map_id, 
        user_id=user.id,
        is_deleted=False
    ).first()

    if not concept_map:
        return jsonify({"error": "Concept map not found"}), 404

<<<<<<< HEAD
=======

>>>>>>> c1b3a0f4
    # Update the map with new data
    concept_map.name = data.get("name", concept_map.name)
    concept_map.is_public = data.get("is_public", concept_map.is_public)
    concept_map.is_favorite = data.get("is_favorite", concept_map.is_favorite)
    concept_map.image = data.get("image", concept_map.image)
    concept_map.format = data.get("format", concept_map.format)
    concept_map.input_text = data.get("input_text", concept_map.input_text)
    concept_map.description = data.get("description", concept_map.description)
    concept_map.learning_objective = data.get("learning_objective", concept_map.learning_objective)
    concept_map.updated_at = datetime.utcnow()

    # Update nodes if provided
    if "nodes" in data:
        # Delete existing nodes
        Node.query.filter_by(concept_map_id=map_id).delete()
        
        # Add new nodes
        for node_data in data["nodes"]:
            node = Node(
                concept_map=concept_map,
                label=node_data.get("label", ""),
                x=node_data.get("x", 0),
                y=node_data.get("y", 0)
            )
            db.session.add(node)

    # Update edges if provided
    if "edges" in data:
        # Delete existing edges
        Edge.query.filter_by(concept_map_id=map_id).delete()
        
        # Add new edges
        for edge_data in data["edges"]:
            edge = Edge(
                concept_map=concept_map,
                source_id=edge_data.get("source"),
                target_id=edge_data.get("target"),
                label=edge_data.get("label", "")
            )
            db.session.add(edge)

    # Commit changes to database
    db.session.commit()

    return jsonify(concept_map.to_dict()), 200
    # Find the concept map
    concept_map = ConceptMap.query.filter_by(
        id=map_id, user_id=user.id, is_deleted=False
    ).first()

    if not concept_map:
        return jsonify({"error": "Concept map not found"}), 404

    # Update the map properties
    if "name" in data:
        concept_map.name = data["name"]
    if "description" in data:
        concept_map.description = data["description"]
    if "is_public" in data:
        concept_map.is_public = data["is_public"]

    # Update nodes if provided
    if "nodes" in data and isinstance(data["nodes"], list):
        # Delete existing nodes
        Node.query.filter_by(concept_map_id=map_id).delete()

        # Add new nodes
        for node_data in data["nodes"]:
            node = Node(
                concept_map_id=map_id,
                node_id=node_data.get("id", str(uuid.uuid4())),
                label=node_data.get("label", ""),
                position_x=node_data.get("position", {}).get("x"),
                position_y=node_data.get("position", {}).get("y"),
                properties=node_data.get("properties", {})
            )
            db.session.add(node)

    # Update edges if provided
    if "edges" in data and isinstance(data["edges"], list):
        # Delete existing edges
        Edge.query.filter_by(concept_map_id=map_id).delete()

        # Add new edges
        for edge_data in data["edges"]:
            edge = Edge(
                concept_map_id=map_id,
                edge_id=edge_data.get("id", str(uuid.uuid4())),
                source=edge_data.get("source", ""),
                target=edge_data.get("target", ""),
                label=edge_data.get("label", ""),
                properties=edge_data.get("properties", {})
            )
            db.session.add(edge)

    db.session.commit()

    return jsonify(concept_map.to_dict()), 200


@app.route("/api/concept-maps/<int:map_id>", methods=["DELETE"])
@requires_auth
def delete_concept_map(map_id):
    user = get_auth0_user()

    # Find the concept map
    concept_map = ConceptMap.query.filter_by(
        id=map_id, user_id=user.id, is_deleted=False
    ).first()

    if not concept_map:
        return jsonify({"error": "Concept map not found"}), 404

    # Mark as deleted (soft delete)
    concept_map.is_deleted = True
    db.session.commit()

    return (
        jsonify({"message": f"Concept map '{concept_map.name}' deleted successfully"}),
        200,
    )


@app.route("/uploads/<filename>")
def uploaded_file(filename):
    return send_from_directory(app.config["UPLOAD_FOLDER"], filename)


@app.route("/api/user/recent-maps", methods=["GET"])
@requires_auth
def get_recent_maps():
    #TODO: maybe it is better to just remove the user_id parameter?
    user = get_auth0_user()
    user_id = user.id

    # Find user by ID
    user = User.query.filter_by(id=user_id, is_active=True).first()

    if not user:
        return jsonify({"error": "User not found"}), 404

    # Get user's maps, sorted by most recent first (in a real app, this would be by last modified date)
    user_maps = [
        m
        for m in concept_maps
        if m.get("user_id") == user_id and not m.get("deleted", False)
    ]

    # Sort by updated_at if available
    user_maps.sort(key=lambda x: x.get("updated_at", ""), reverse=True)

    # Limit to 5 most recent maps and format for the response

    # Get user's maps, sorted by most recent first
    user_maps = (
        ConceptMap.query.filter_by(user_id=user_id, is_deleted=False)
        .order_by(ConceptMap.updated_at.desc())
        .limit(5)
        .all()
    )

    # Format for the response
    recent_maps = []
    for map in user_maps[:5]:
        recent_maps.append(
            {
                "id": map["id"],
                "name": map["name"],
                "url": f"/maps/{map['id']}",
                "share_url": (
                    f"/shared/{map['share_id']}" if map.get("is_public") else None
                ),
            }
        )

    for map in user_maps:
        recent_maps.append({"id": map.id, "name": map.name, "url": f"/maps/{map.id}"})

    return jsonify({"maps": recent_maps}), 200


@app.route("/api/user/saved-maps", methods=["GET"])
@requires_auth
def get_saved_maps():
    user = get_auth0_user()
    user_id = user.id
    # Find user by ID
    user = next((u for u in users if u.id == user_id and u.is_active), None)

    if not user:
        return jsonify({"error": "User not found"}), 404

    # Get all user's maps that aren't deleted
    user_maps = [
        m
        for m in concept_maps
        if m.get("user_id") == user_id and not m.get("deleted", False)
    ]

    # Sort by updated_at if available
    user_maps.sort(key=lambda x: x.get("updated_at", ""), reverse=True)

    return jsonify(user_maps), 200


@app.route("/api/concept-maps/<int:map_id>/share", methods=["POST"])
@requires_auth
def share_concept_map(map_id):
    user = get_auth0_user()


    # Find the map by ID and user ID
    for i, map in enumerate(concept_maps):
        if (
                map["id"] == map_id
                and map.get("user_id") == user.id
                and not map.get("deleted", False)
        ):
            # Update the map to be public
            concept_maps[i]["is_public"] = True
            concept_maps[i]["updated_at"] = datetime.utcnow().isoformat()

            # Return just the share_id, frontend will build complete URL
            return (
                jsonify(
                    {
                        "message": "Concept map shared successfully",
                        "share_url": "/shared/" + map["share_id"],
                        "share_id": map["share_id"],
                    }
                ),
                200,
            )

    return jsonify({"error": "Concept map not found"}), 404


@app.route("/api/process-document", methods=["POST"])
def process_document():
    """
    Process uploaded document and extract text content
    """
    global document_processor

    # Initialize document processor on first request
    if document_processor is None:
        document_processor = DocumentProcessor()

    if "file" not in request.files:
        return jsonify({"error": "No file uploaded"}), 400

    file = request.files["file"]

    if file.filename == "":
        return jsonify({"error": "No file selected"}), 400

    filename = secure_filename(file.filename)
    file_ext = filename.rsplit(".", 1)[1].lower() if "." in filename else ""

    # Check if file type is supported
    if file_ext not in ["pdf", "jpg", "jpeg", "png"]:
        return (
            jsonify(
                {"error": "Unsupported file type. Please upload a PDF or image file."}
            ),
            400,
        )

    try:
        # Read file content
        file_content = file.read()

        # Check if financial document processing is requested
        doc_type = request.form.get("doc_type", "standard")

        # Process document based on document type
        if doc_type == "financial":
            extracted_text = document_processor.process_financial_document(
                file_content, file_ext
            )
        else:
            extracted_text = document_processor.process_document(file_content, file_ext)

        return jsonify({"success": True, "text": extracted_text})

    except Exception as e:
        print(f"Error processing document: {str(e)}")
        return jsonify({"error": f"Failed to process document: {str(e)}"}), 500


@app.route("/api/process-financial-document", methods=["POST"])
def process_financial_document():
    """
    Process uploaded financial document with specialized OCR
    """
    global document_processor

    # Initialize document processor on first request
    if document_processor is None:
        document_processor = DocumentProcessor()

    if "file" not in request.files:
        return jsonify({"error": "No file uploaded"}), 400

    file = request.files["file"]

    if file.filename == "":
        return jsonify({"error": "No file selected"}), 400

    filename = secure_filename(file.filename)
    file_ext = filename.rsplit(".", 1)[1].lower() if "." in filename else ""

    # Check if file type is supported
    if file_ext not in ["pdf", "jpg", "jpeg", "png"]:
        return (
            jsonify(
                {"error": "Unsupported file type. Please upload a PDF or image file."}
            ),
            400,
        )

    try:
        # Read file content
        file_content = file.read()

        # Process document with financial document specific processing
        extracted_text = document_processor.process_financial_document(
            file_content, file_ext
        )

        return jsonify({"success": True, "text": extracted_text})

    except Exception as e:
        print(f"Error processing financial document: {str(e)}")
        return (
            jsonify({"error": f"Failed to process financial document: {str(e)}"}),
            500,
        )


# Add debug endpoint for concept map processing
@app.route("/api/debug/process-drawing", methods=["POST"])
def debug_process_drawing():
    """Debug endpoint for drawing processing that always returns valid data"""
    print("DEBUG: Process drawing API called")
    data = request.json

    # Log received data
    image_content = None
    svg_content = None

    if data:
        if "imageContent" in data:
            image_content = data["imageContent"]
            content_preview = (
                image_content[:50] + "..." if len(image_content) > 50 else image_content
            )
            print(f"DEBUG: Received image content length: {len(image_content)}")
            print(f"DEBUG: Image content preview: {content_preview}")

            # For compatibility with our mock response, create a minimal SVG wrapper
            svg_content = f'<svg xmlns="http://www.w3.org/2000/svg" width="800" height="600"><image href="{image_content}" width="800" height="600"/></svg>'
        elif "svgContent" in data:
            svg_content = data["svgContent"]
            content_preview = (
                svg_content[:100] + "..." if len(svg_content) > 100 else svg_content
            )
            print(f"DEBUG: Received SVG content length: {len(svg_content)}")
            print(f"DEBUG: SVG content preview: {content_preview}")
        else:
            print("DEBUG: No image or SVG content received")
            return jsonify({"error": "No image or SVG content provided"}), 400
    else:
        print("DEBUG: No data received")
        return jsonify({"error": "No data provided"}), 400

    # Create a mock OCR response
    mock_response = {
        "concepts": [
            {
                "id": "c1",
                "name": "Mock Concept 1",
                "description": "This is a mock concept",
            },
            {
                "id": "c2",
                "name": "Mock Concept 2",
                "description": "Another mock concept",
            },
        ],
        "relationships": [{"source": "c1", "target": "c2", "label": "relates to"}],
        "image": svg_content,  # Return the original SVG content
        "format": "svg",
        "structure": {"type": "hierarchical", "root": "c1"},
    }

    # Return the mock response for testing
    print("DEBUG: Returning mock OCR response")
    return jsonify(mock_response)


# Add debug endpoint to list available Gemini models
@app.route("/api/debug/list-models", methods=["GET"])
def list_models():
    """Debug endpoint to list available Gemini models"""
    import google.generativeai as genai

    try:
        print("DEBUG: Listing available Gemini models")
        models = genai.list_models()
        model_info = []

        for model in models:
            model_info.append(
                {
                    "name": model.name,
                    "display_name": model.display_name,
                    "description": model.description,
                    "input_text": "text" in model.supported_generation_methods,
                    "input_image": hasattr(model, "input_image") and model.input_image,
                }
            )

        return jsonify({"models": model_info, "count": len(model_info)})
    except Exception as e:
        print(f"DEBUG: Error listing models: {str(e)}")
        return jsonify({"error": f"Failed to list models: {str(e)}"}), 500



# Health check endpoint
@app.route("/api/health")
def health_check():
    return jsonify({"status": "healthy"}), 200


# Create database tables within application context
with app.app_context():
    db.create_all()


# Notes routes
@app.route('/api/notes', methods=['GET'])
@requires_auth
def get_notes():
    """Get all notes for the current user."""
    user = get_auth0_user()
<<<<<<< HEAD
    user_id = user.id
        
    # Filter notes by user_id and not deleted
    user_notes = [n.to_dict() for n in notes if n.user_id == user_id and not n.is_deleted]
=======

    # Filter notes by user_id and not deleted
    user_notes = [n.to_dict() for n in notes if n.user_id == user.id and not n.is_deleted]
>>>>>>> c1b3a0f4
    return jsonify(user_notes), 200

@app.route('/api/notes', methods=['POST'])
@requires_auth
def create_note():
    """Create a new note."""
    user = get_auth0_user()
<<<<<<< HEAD
    user_id = user.id
=======

>>>>>>> c1b3a0f4
        
    data = request.json
    
    # Basic validation
    if not data or 'title' not in data:
        return jsonify({"error": "Missing required fields"}), 400
    
    # Generate a unique share ID
    share_id = secrets.token_urlsafe(8)
    
    # Create a new note with a unique ID
    new_note = Note(
        title=data.get('title', 'Untitled Note'),
        content=data.get('content', {}),
        note_id=len(notes) + 1,
<<<<<<< HEAD
        user_id=user_id,
=======
        user_id=user.id,
>>>>>>> c1b3a0f4
        is_public=data.get('is_public', False),
        share_id=share_id,
        is_favorite=data.get('is_favorite', False),
        tags=data.get('tags', []),
        description=data.get('description', '')
    )
    
    notes.append(new_note)
    return jsonify(new_note.to_dict()), 201

@app.route('/api/notes/<int:note_id>', methods=['GET'])
@requires_auth
def get_note(note_id):
    """Get a specific note by ID."""
    user = get_auth0_user()
<<<<<<< HEAD
    user_id = user.id
        
    note = next((n for n in notes if n.id == note_id and n.user_id == user_id and not n.is_deleted), None)
=======

        
    note = next((n for n in notes if n.id == note_id and n.user_id == user.id and not n.is_deleted), None)
>>>>>>> c1b3a0f4
    
    if not note:
        return jsonify({"error": "Note not found"}), 404
    
    return jsonify(note.to_dict()), 200

@app.route('/api/shared/notes/<string:share_id>', methods=['GET'])
def get_shared_note(share_id):
    """Get a shared note by share ID."""
    # This endpoint is public and doesn't require authentication
    note = next((n for n in notes if n.share_id == share_id and n.is_public and not n.is_deleted), None)
    
    if not note:
        return jsonify({"error": "Shared note not found or not public"}), 404
    
    return jsonify(note.to_dict()), 200

@app.route('/api/notes/<int:note_id>', methods=['PUT'])
@requires_auth
def update_note(note_id):
    """Update a specific note."""
    user = get_auth0_user()
<<<<<<< HEAD
    user_id = user.id
        
    data = request.json
    
    note = next((n for n in notes if n.id == note_id and n.user_id == user_id and not n.is_deleted), None)
=======

        
    data = request.json
    
    note = next((n for n in notes if n.id == note_id and n.user_id == user.id and not n.is_deleted), None)
>>>>>>> c1b3a0f4
    
    if not note:
        return jsonify({"error": "Note not found"}), 404
    
    # Update the note fields
    if 'title' in data:
        note.title = data['title']
    if 'content' in data:
        note.content = data['content']
    if 'is_public' in data:
        note.is_public = data['is_public']
    if 'is_favorite' in data:
        note.is_favorite = data['is_favorite']
    if 'tags' in data:
        note.tags = data['tags']
    if 'description' in data:
        note.description = data['description']
    
    # Update the timestamp
    note.updated_at = datetime.utcnow()
    
    return jsonify(note.to_dict()), 200

@app.route('/api/notes/<int:note_id>', methods=['DELETE'])
@requires_auth
def delete_note(note_id):
    """Delete a specific note (soft delete)."""
    user = get_auth0_user()
<<<<<<< HEAD
    user_id = user.id
        
    note = next((n for n in notes if n.id == note_id and n.user_id == user_id and not n.is_deleted), None)
=======

        
    note = next((n for n in notes if n.id == note_id and n.user_id == user.id and not n.is_deleted), None)
>>>>>>> c1b3a0f4
    
    if not note:
        return jsonify({"error": "Note not found"}), 404
    
    # Mark the note as deleted (soft delete)
    note.is_deleted = True
    note.updated_at = datetime.utcnow()
    
    return jsonify({"message": f"Note '{note.title}' deleted successfully"}), 200

@app.route('/api/notes/<int:note_id>/share', methods=['POST'])
@requires_auth
def share_note(note_id):
    """Generate or update a sharing link for a note."""
    user = get_auth0_user()
<<<<<<< HEAD
    user_id = user.id
        
    note = next((n for n in notes if n.id == note_id and n.user_id == user_id and not n.is_deleted), None)
=======

        
    note = next((n for n in notes if n.id == note_id and n.user_id == user.id and not n.is_deleted), None)
>>>>>>> c1b3a0f4
    
    if not note:
        return jsonify({"error": "Note not found"}), 404
    
    data = request.json or {}
    
    # Update the note's sharing settings
    note.is_public = data.get('is_public', True)
    
    # Generate a new share ID if requested or if one doesn't exist
    if data.get('regenerate', False) or not note.share_id:
        note.share_id = secrets.token_urlsafe(8)
    
    # Create the sharing URL
    share_url = f"{os.environ.get('FRONTEND_URL', 'http://localhost:5173')}/shared/notes/{note.share_id}"
    
    return jsonify({
        "share_id": note.share_id,
        "share_url": share_url,
        "is_public": note.is_public
    }), 200

@app.route('/api/notes/<int:note_id>/convert', methods=['POST'])
@requires_auth
def convert_note_to_concept_map(note_id):
    """Convert a note to a concept map."""
    user = get_auth0_user()
<<<<<<< HEAD
    user_id = user.id
        
    note = next((n for n in notes if n.id == note_id and n.user_id == user_id and not n.is_deleted), None)
=======

        
    note = next((n for n in notes if n.id == note_id and n.user_id == user.id and not n.is_deleted), None)
>>>>>>> c1b3a0f4
    
    if not note:
        return jsonify({"error": "Note not found"}), 404
    
    try:
        # Extract text content from the BlockNote format
        # This is a simplified approach - in a real implementation, you'd need
        # to parse the BlockNote JSON structure and extract meaningful text
        content_text = ""
        if isinstance(note.content, dict) and "content" in note.content:
            for block in note.content["content"]:
                if "content" in block and block["content"]:
                    for item in block["content"]:
                        if "text" in item:
                            content_text += item["text"] + " "
        
        # Fall back to title if content extraction fails
        if not content_text.strip():
            content_text = note.title
        
        # Import the text extraction function
        from concept_map_generation.mind_map import extract_concept_map_from_text
        
        # Process the note content to generate concepts and relationships
        concept_data = extract_concept_map_from_text(content_text)
        
        # Prepare nodes and edges
        nodes = []
        edges = []
        
        # Convert the concepts and relationships to nodes and edges
        for concept in concept_data.get("concepts", []):
            node = {
                "id": concept.get("id", f"c{len(nodes)+1}"),
                "label": concept.get("name", "Unnamed Concept"),
                "description": concept.get("description", "")
            }
            nodes.append(node)
        
        for relationship in concept_data.get("relationships", []):
            edge = {
                "source": relationship.get("source", ""),
                "target": relationship.get("target", ""),
                "label": relationship.get("label", "relates to")
            }
            edges.append(edge)
        
        # Create a new concept map
        share_id = secrets.token_urlsafe(8)
        
        # Generate SVG representation if possible
        image = None
        format_type = None
        
        if nodes and edges:
            try:
                from concept_map_generation.mind_map import generate_concept_map_svg
                
                # Create a concept map structure
                concept_map_json = {
                    "nodes": nodes,
                    "edges": edges
                }
                
                # Generate the SVG
                image = generate_concept_map_svg(concept_map_json, "hierarchical")
                format_type = "svg"
            except Exception as img_error:
                print(f"Error generating SVG for concept map: {str(img_error)}")
        
        # Create the new concept map
        new_map = ConceptMap(
            name=f"From note: {note.title}",
            nodes=nodes,
            edges=edges,
            map_id=len(concept_maps) + 1,
<<<<<<< HEAD
            user_id=user_id,
=======
            user_id=user.id,
>>>>>>> c1b3a0f4
            is_public=False,
            share_id=share_id,
            image=image,
            format=format_type
        )
        
        concept_maps.append(new_map)
        
        return jsonify({
            "message": "Note converted to concept map successfully",
            "concept_map": new_map.to_dict()
        }), 201
        
    except Exception as e:
        print(f"Error converting note to concept map: {str(e)}")
        return jsonify({"error": f"Failed to convert note to concept map: {str(e)}"}), 500

@app.route('/api/users/<int:user_id>/recent-notes', methods=['GET'])
@requires_auth
def get_recent_notes(user_id):
    """Get the most recent notes for a user."""
    user = get_auth0_user()
<<<<<<< HEAD
    session_user_id = user.id
    
    # Check if the user is requesting their own notes
    if session_user_id != user_id:
=======

    
    # Check if the user is requesting their own notes
    if user.id != user_id:
>>>>>>> c1b3a0f4
        return jsonify({"error": "Unauthorized to access these notes"}), 403
    
    # Get recent notes, sorted by updated_at
    user_notes = [n.to_dict() for n in notes if n.user_id == user_id and not n.is_deleted]
    recent_notes = sorted(user_notes, key=lambda x: x.get('updated_at', ''), reverse=True)[:5]
    
    return jsonify(recent_notes), 200

@app.route('/api/users/<int:user_id>/favorite-notes', methods=['GET'])
@requires_auth
def get_favorite_notes(user_id):
    """Get the favorite notes for a user."""
    user = get_auth0_user()
<<<<<<< HEAD
    session_user_id = user.id
    
    # Check if the user is requesting their own notes
    if session_user_id != user_id:
=======

    
    # Check if the user is requesting their own notes
    if user.id != user_id:
>>>>>>> c1b3a0f4
        return jsonify({"error": "Unauthorized to access these notes"}), 403
    
    # Get favorite notes
    favorite_notes = [n.to_dict() for n in notes if n.user_id == user_id and n.is_favorite and not n.is_deleted]
    
    return jsonify(favorite_notes), 200
<<<<<<< HEAD

if __name__ == '__main__':
    app.run(host='0.0.0.0', port=5001, debug=True)
=======
if __name__ == '__main__':
    app.run(host='0.0.0.0', port=5001, debug=True)
>>>>>>> c1b3a0f4
<|MERGE_RESOLUTION|>--- conflicted
+++ resolved
@@ -335,10 +335,7 @@
     if not concept_map:
         return jsonify({"error": "Concept map not found"}), 404
 
-<<<<<<< HEAD
-=======
-
->>>>>>> c1b3a0f4
+
     # Update the map with new data
     concept_map.name = data.get("name", concept_map.name)
     concept_map.is_public = data.get("is_public", concept_map.is_public)
@@ -786,16 +783,9 @@
 def get_notes():
     """Get all notes for the current user."""
     user = get_auth0_user()
-<<<<<<< HEAD
-    user_id = user.id
-        
-    # Filter notes by user_id and not deleted
-    user_notes = [n.to_dict() for n in notes if n.user_id == user_id and not n.is_deleted]
-=======
 
     # Filter notes by user_id and not deleted
     user_notes = [n.to_dict() for n in notes if n.user_id == user.id and not n.is_deleted]
->>>>>>> c1b3a0f4
     return jsonify(user_notes), 200
 
 @app.route('/api/notes', methods=['POST'])
@@ -803,11 +793,7 @@
 def create_note():
     """Create a new note."""
     user = get_auth0_user()
-<<<<<<< HEAD
-    user_id = user.id
-=======
-
->>>>>>> c1b3a0f4
+
         
     data = request.json
     
@@ -823,11 +809,7 @@
         title=data.get('title', 'Untitled Note'),
         content=data.get('content', {}),
         note_id=len(notes) + 1,
-<<<<<<< HEAD
-        user_id=user_id,
-=======
         user_id=user.id,
->>>>>>> c1b3a0f4
         is_public=data.get('is_public', False),
         share_id=share_id,
         is_favorite=data.get('is_favorite', False),
@@ -843,15 +825,9 @@
 def get_note(note_id):
     """Get a specific note by ID."""
     user = get_auth0_user()
-<<<<<<< HEAD
-    user_id = user.id
-        
-    note = next((n for n in notes if n.id == note_id and n.user_id == user_id and not n.is_deleted), None)
-=======
 
         
     note = next((n for n in notes if n.id == note_id and n.user_id == user.id and not n.is_deleted), None)
->>>>>>> c1b3a0f4
     
     if not note:
         return jsonify({"error": "Note not found"}), 404
@@ -874,19 +850,11 @@
 def update_note(note_id):
     """Update a specific note."""
     user = get_auth0_user()
-<<<<<<< HEAD
-    user_id = user.id
+
         
     data = request.json
     
-    note = next((n for n in notes if n.id == note_id and n.user_id == user_id and not n.is_deleted), None)
-=======
-
-        
-    data = request.json
-    
     note = next((n for n in notes if n.id == note_id and n.user_id == user.id and not n.is_deleted), None)
->>>>>>> c1b3a0f4
     
     if not note:
         return jsonify({"error": "Note not found"}), 404
@@ -915,15 +883,9 @@
 def delete_note(note_id):
     """Delete a specific note (soft delete)."""
     user = get_auth0_user()
-<<<<<<< HEAD
-    user_id = user.id
-        
-    note = next((n for n in notes if n.id == note_id and n.user_id == user_id and not n.is_deleted), None)
-=======
 
         
     note = next((n for n in notes if n.id == note_id and n.user_id == user.id and not n.is_deleted), None)
->>>>>>> c1b3a0f4
     
     if not note:
         return jsonify({"error": "Note not found"}), 404
@@ -939,15 +901,9 @@
 def share_note(note_id):
     """Generate or update a sharing link for a note."""
     user = get_auth0_user()
-<<<<<<< HEAD
-    user_id = user.id
-        
-    note = next((n for n in notes if n.id == note_id and n.user_id == user_id and not n.is_deleted), None)
-=======
 
         
     note = next((n for n in notes if n.id == note_id and n.user_id == user.id and not n.is_deleted), None)
->>>>>>> c1b3a0f4
     
     if not note:
         return jsonify({"error": "Note not found"}), 404
@@ -975,15 +931,9 @@
 def convert_note_to_concept_map(note_id):
     """Convert a note to a concept map."""
     user = get_auth0_user()
-<<<<<<< HEAD
-    user_id = user.id
-        
-    note = next((n for n in notes if n.id == note_id and n.user_id == user_id and not n.is_deleted), None)
-=======
 
         
     note = next((n for n in notes if n.id == note_id and n.user_id == user.id and not n.is_deleted), None)
->>>>>>> c1b3a0f4
     
     if not note:
         return jsonify({"error": "Note not found"}), 404
@@ -1060,11 +1010,7 @@
             nodes=nodes,
             edges=edges,
             map_id=len(concept_maps) + 1,
-<<<<<<< HEAD
-            user_id=user_id,
-=======
             user_id=user.id,
->>>>>>> c1b3a0f4
             is_public=False,
             share_id=share_id,
             image=image,
@@ -1087,17 +1033,10 @@
 def get_recent_notes(user_id):
     """Get the most recent notes for a user."""
     user = get_auth0_user()
-<<<<<<< HEAD
-    session_user_id = user.id
-    
-    # Check if the user is requesting their own notes
-    if session_user_id != user_id:
-=======
 
     
     # Check if the user is requesting their own notes
     if user.id != user_id:
->>>>>>> c1b3a0f4
         return jsonify({"error": "Unauthorized to access these notes"}), 403
     
     # Get recent notes, sorted by updated_at
@@ -1111,28 +1050,15 @@
 def get_favorite_notes(user_id):
     """Get the favorite notes for a user."""
     user = get_auth0_user()
-<<<<<<< HEAD
-    session_user_id = user.id
-    
-    # Check if the user is requesting their own notes
-    if session_user_id != user_id:
-=======
 
     
     # Check if the user is requesting their own notes
     if user.id != user_id:
->>>>>>> c1b3a0f4
         return jsonify({"error": "Unauthorized to access these notes"}), 403
     
     # Get favorite notes
     favorite_notes = [n.to_dict() for n in notes if n.user_id == user_id and n.is_favorite and not n.is_deleted]
     
     return jsonify(favorite_notes), 200
-<<<<<<< HEAD
-
 if __name__ == '__main__':
     app.run(host='0.0.0.0', port=5001, debug=True)
-=======
-if __name__ == '__main__':
-    app.run(host='0.0.0.0', port=5001, debug=True)
->>>>>>> c1b3a0f4
