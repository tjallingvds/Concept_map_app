--- conflicted
+++ resolved
@@ -1,20 +1,12 @@
-import http
 import os
 import uuid
 from http import HTTPStatus
 
-<<<<<<< HEAD
+from flask import Blueprint, jsonify, request, send_from_directory
+from werkzeug.utils import secure_filename
 from app import ALLOWED_EXTENSIONS
 from auth_utils import get_auth0_user, requires_auth
-from flask import Blueprint, jsonify, request
-=======
-from flask import Blueprint, request, jsonify, send_from_directory
-from werkzeug.utils import secure_filename
-
-from auth_utils import requires_auth, get_auth0_user
->>>>>>> 353a11ef
 from models import db
-from werkzeug.utils import secure_filename
 
 auth_bp = Blueprint("auth", __name__)
 
