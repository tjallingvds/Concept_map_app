"""
Models for the concept map application.
Currently using in-memory storage, but structured to easily migrate to a database.
"""
from werkzeug.security import generate_password_hash, check_password_hash
from datetime import datetime
from flask_sqlalchemy import SQLAlchemy

# Initialize SQLAlchemy
db = SQLAlchemy()

class User(db.Model):
    """Model representing a user in the application."""
    __tablename__ = 'users'
    
    id = db.Column(db.Integer, primary_key=True)
    email = db.Column(db.String(120), unique=True, nullable=False)
    password_hash = db.Column(db.String(256), nullable=False)
    display_name = db.Column(db.String(100), nullable=False)
    bio = db.Column(db.Text, nullable=True)
    avatar_url = db.Column(db.String(255), nullable=True)
    created_at = db.Column(db.DateTime, default=datetime.utcnow)
    updated_at = db.Column(db.DateTime, default=datetime.utcnow, onupdate=datetime.utcnow)
    is_active = db.Column(db.Boolean, default=True)
    
    # Relationship with concept maps
    concept_maps = db.relationship('ConceptMap', backref='user', lazy=True, cascade="all, delete-orphan")
    
    def __init__(self, email, password, user_id=None, display_name=None, bio=None, avatar_url=None):
        self.id = user_id
        self.email = email
        self.password_hash = generate_password_hash(password)
        self.display_name = display_name or email.split('@')[0]
        self.bio = bio
        self.avatar_url = avatar_url
        self.created_at = datetime.utcnow()
        self.updated_at = datetime.utcnow()
        self.is_active = True
    
    def verify_password(self, password):
        """Verify the user's password."""
        return check_password_hash(self.password_hash, password)
    
    def update_profile(self, display_name=None, bio=None, avatar_url=None):
        """Update the user's profile information."""
        if display_name:
            self.display_name = display_name
        if bio is not None:  # Allow empty string to clear bio
            self.bio = bio
        if avatar_url is not None:  # Allow setting to None to remove avatar
            self.avatar_url = avatar_url
        self.updated_at = datetime.utcnow()
    
    def deactivate(self):
        """Soft delete the user account by marking it as inactive."""
        self.is_active = False
        self.updated_at = datetime.utcnow()
    
    def to_dict(self):
        """Convert the model to a dictionary representation (excluding password)."""
        return {
            "id": self.id,
            "email": self.email,
            "displayName": self.display_name,
            "bio": self.bio,
            "avatarUrl": self.avatar_url,
            "createdAt": self.created_at.isoformat() if self.created_at else None,
            "updatedAt": self.updated_at.isoformat() if self.updated_at else None,
            "isActive": self.is_active
        }
    
    @classmethod
    def from_dict(cls, data, user_id=None):
        """Create a User instance from a dictionary."""
        user = cls(
            email=data.get("email", ""),
            password=data.get("password", ""),
            user_id=user_id or data.get("id"),
            display_name=data.get("displayName"),
            bio=data.get("bio"),
            avatar_url=data.get("avatarUrl")
        )
        # Set timestamps if available
        if "createdAt" in data and data["createdAt"]:
            try:
                user.created_at = datetime.fromisoformat(data["createdAt"])
            except (ValueError, TypeError):
                pass
        
        if "updatedAt" in data and data["updatedAt"]:
            try:
                user.updated_at = datetime.fromisoformat(data["updatedAt"])
            except (ValueError, TypeError):
                pass
        
        if "isActive" in data:
            user.is_active = bool(data["isActive"])
            
        return user

# Node model for storing nodes in concept maps
class Node(db.Model):
    """Model representing a node in a concept map."""
    __tablename__ = 'nodes'
    
<<<<<<< HEAD
    id = db.Column(db.Integer, primary_key=True)
    concept_map_id = db.Column(db.Integer, db.ForeignKey('concept_maps.id', ondelete='CASCADE'), nullable=False)
    node_id = db.Column(db.String(50), nullable=False)  # ID within the concept map
    label = db.Column(db.String(100), nullable=False)
    position_x = db.Column(db.Float, nullable=True)
    position_y = db.Column(db.Float, nullable=True)
    properties = db.Column(db.JSON, nullable=True)
=======
    def __init__(self, name, nodes=None, edges=None, map_id=None, user_id=None, is_public=False, share_id=None, created_at=None, updated_at=None, image=None, format=None):
        self.id = map_id
        self.name = name
        self.nodes = nodes or []
        self.edges = edges or []
        self.user_id = user_id  # Add user_id to associate maps with users
        self.is_public = is_public  # Whether the map is publicly accessible
        self.share_id = share_id  # Unique ID for sharing the map
        self.created_at = created_at or datetime.utcnow()
        self.updated_at = updated_at or datetime.utcnow()
        self.image = image  # Store the image representation
        self.format = format  # Format of the image (svg, png, etc.)
>>>>>>> 16e8284c
    
    def to_dict(self):
        """Convert the model to a dictionary representation."""
        return {
<<<<<<< HEAD
            "id": self.node_id,
            "label": self.label,
            "position": {"x": self.position_x, "y": self.position_y} if self.position_x is not None and self.position_y is not None else None,
            "properties": self.properties or {}
        }
=======
            "id": self.id,
            "name": self.name,
            "nodes": self.nodes,
            "edges": self.edges,
            "user_id": self.user_id,
            "is_public": self.is_public,
            "share_id": self.share_id,
            "created_at": self.created_at.isoformat() if self.created_at else None,
            "updated_at": self.updated_at.isoformat() if self.updated_at else None,
            "image": self.image,
            "format": self.format
        }
    
    @classmethod
    def from_dict(cls, data, map_id=None):
        """Create a ConceptMap instance from a dictionary."""
        created_at = None
        if "created_at" in data and data["created_at"]:
            try:
                created_at = datetime.fromisoformat(data["created_at"])
            except (ValueError, TypeError):
                pass
                
        updated_at = None
        if "updated_at" in data and data["updated_at"]:
            try:
                updated_at = datetime.fromisoformat(data["updated_at"])
            except (ValueError, TypeError):
                pass
                
        return cls(
            name=data.get("name", ""),
            nodes=data.get("nodes", []),
            edges=data.get("edges", []),
            map_id=map_id or data.get("id"),
            user_id=data.get("user_id"),
            is_public=data.get("is_public", False),
            share_id=data.get("share_id"),
            created_at=created_at,
            updated_at=updated_at,
            image=data.get("image"),
            format=data.get("format")
        )

>>>>>>> 16e8284c

# Edge model for storing edges in concept maps
class Edge(db.Model):
    """Model representing an edge in a concept map."""
    __tablename__ = 'edges'
    
    id = db.Column(db.Integer, primary_key=True)
    concept_map_id = db.Column(db.Integer, db.ForeignKey('concept_maps.id', ondelete='CASCADE'), nullable=False)
    edge_id = db.Column(db.String(50), nullable=False)  # ID within the concept map
    source = db.Column(db.String(50), nullable=False)
    target = db.Column(db.String(50), nullable=False)
    label = db.Column(db.String(100), nullable=True)
    properties = db.Column(db.JSON, nullable=True)
    
    def to_dict(self):
        """Convert the model to a dictionary representation."""
        return {
            "id": self.edge_id,
            "source": self.source,
            "target": self.target,
            "label": self.label,
            "properties": self.properties or {}
        }

class ConceptMap(db.Model):
    """Model representing a concept map structure."""
    __tablename__ = 'concept_maps'
    
    id = db.Column(db.Integer, primary_key=True)
    name = db.Column(db.String(100), nullable=False)
    description = db.Column(db.Text, nullable=True)
    user_id = db.Column(db.Integer, db.ForeignKey('users.id'), nullable=False)
    is_public = db.Column(db.Boolean, default=False)
    is_deleted = db.Column(db.Boolean, default=False)
    created_at = db.Column(db.DateTime, default=datetime.utcnow)
    updated_at = db.Column(db.DateTime, default=datetime.utcnow, onupdate=datetime.utcnow)
    
    # Relationships
    nodes = db.relationship('Node', backref='concept_map', lazy=True, cascade="all, delete-orphan")
    edges = db.relationship('Edge', backref='concept_map', lazy=True, cascade="all, delete-orphan")
    
    def to_dict(self):
        """Convert the model to a dictionary representation."""
        return {
            "id": self.id,
<<<<<<< HEAD
            "name": self.name,
            "description": self.description,
            "user_id": self.user_id,
            "is_public": self.is_public,
            "is_deleted": self.is_deleted,
            "created_at": self.created_at.isoformat() if self.created_at else None,
            "updated_at": self.updated_at.isoformat() if self.updated_at else None,
            "nodes": [node.to_dict() for node in self.nodes],
            "edges": [edge.to_dict() for edge in self.edges]
        } 
=======
            "source": self.source,
            "target": self.target,
            "label": self.label,
            "properties": self.properties
        }
>>>>>>> 16e8284c
<|MERGE_RESOLUTION|>--- conflicted
+++ resolved
@@ -2,6 +2,7 @@
 Models for the concept map application.
 Currently using in-memory storage, but structured to easily migrate to a database.
 """
+
 from werkzeug.security import generate_password_hash, check_password_hash
 from datetime import datetime
 from flask_sqlalchemy import SQLAlchemy
@@ -9,10 +10,12 @@
 # Initialize SQLAlchemy
 db = SQLAlchemy()
 
+
 class User(db.Model):
     """Model representing a user in the application."""
-    __tablename__ = 'users'
-    
+
+    __tablename__ = "users"
+
     id = db.Column(db.Integer, primary_key=True)
     email = db.Column(db.String(120), unique=True, nullable=False)
     password_hash = db.Column(db.String(256), nullable=False)
@@ -20,27 +23,39 @@
     bio = db.Column(db.Text, nullable=True)
     avatar_url = db.Column(db.String(255), nullable=True)
     created_at = db.Column(db.DateTime, default=datetime.utcnow)
-    updated_at = db.Column(db.DateTime, default=datetime.utcnow, onupdate=datetime.utcnow)
+    updated_at = db.Column(
+        db.DateTime, default=datetime.utcnow, onupdate=datetime.utcnow
+    )
     is_active = db.Column(db.Boolean, default=True)
-    
+
     # Relationship with concept maps
-    concept_maps = db.relationship('ConceptMap', backref='user', lazy=True, cascade="all, delete-orphan")
-    
-    def __init__(self, email, password, user_id=None, display_name=None, bio=None, avatar_url=None):
+    concept_maps = db.relationship(
+        "ConceptMap", backref="user", lazy=True, cascade="all, delete-orphan"
+    )
+
+    def __init__(
+        self,
+        email,
+        password,
+        user_id=None,
+        display_name=None,
+        bio=None,
+        avatar_url=None,
+    ):
         self.id = user_id
         self.email = email
         self.password_hash = generate_password_hash(password)
-        self.display_name = display_name or email.split('@')[0]
+        self.display_name = display_name or email.split("@")[0]
         self.bio = bio
         self.avatar_url = avatar_url
         self.created_at = datetime.utcnow()
         self.updated_at = datetime.utcnow()
         self.is_active = True
-    
+
     def verify_password(self, password):
         """Verify the user's password."""
         return check_password_hash(self.password_hash, password)
-    
+
     def update_profile(self, display_name=None, bio=None, avatar_url=None):
         """Update the user's profile information."""
         if display_name:
@@ -50,12 +65,12 @@
         if avatar_url is not None:  # Allow setting to None to remove avatar
             self.avatar_url = avatar_url
         self.updated_at = datetime.utcnow()
-    
+
     def deactivate(self):
         """Soft delete the user account by marking it as inactive."""
         self.is_active = False
         self.updated_at = datetime.utcnow()
-    
+
     def to_dict(self):
         """Convert the model to a dictionary representation (excluding password)."""
         return {
@@ -66,9 +81,9 @@
             "avatarUrl": self.avatar_url,
             "createdAt": self.created_at.isoformat() if self.created_at else None,
             "updatedAt": self.updated_at.isoformat() if self.updated_at else None,
-            "isActive": self.is_active
-        }
-    
+            "isActive": self.is_active,
+        }
+
     @classmethod
     def from_dict(cls, data, user_id=None):
         """Create a User instance from a dictionary."""
@@ -78,7 +93,7 @@
             user_id=user_id or data.get("id"),
             display_name=data.get("displayName"),
             bio=data.get("bio"),
-            avatar_url=data.get("avatarUrl")
+            avatar_url=data.get("avatarUrl"),
         )
         # Set timestamps if available
         if "createdAt" in data and data["createdAt"]:
@@ -86,69 +101,128 @@
                 user.created_at = datetime.fromisoformat(data["createdAt"])
             except (ValueError, TypeError):
                 pass
-        
+
         if "updatedAt" in data and data["updatedAt"]:
             try:
                 user.updated_at = datetime.fromisoformat(data["updatedAt"])
             except (ValueError, TypeError):
                 pass
-        
+
         if "isActive" in data:
             user.is_active = bool(data["isActive"])
-            
+
         return user
+
 
 # Node model for storing nodes in concept maps
 class Node(db.Model):
     """Model representing a node in a concept map."""
-    __tablename__ = 'nodes'
-    
-<<<<<<< HEAD
-    id = db.Column(db.Integer, primary_key=True)
-    concept_map_id = db.Column(db.Integer, db.ForeignKey('concept_maps.id', ondelete='CASCADE'), nullable=False)
+
+    __tablename__ = "nodes"
+
+    id = db.Column(db.Integer, primary_key=True)
+    concept_map_id = db.Column(
+        db.Integer, db.ForeignKey("concept_maps.id", ondelete="CASCADE"), nullable=False
+    )
     node_id = db.Column(db.String(50), nullable=False)  # ID within the concept map
     label = db.Column(db.String(100), nullable=False)
     position_x = db.Column(db.Float, nullable=True)
     position_y = db.Column(db.Float, nullable=True)
     properties = db.Column(db.JSON, nullable=True)
-=======
-    def __init__(self, name, nodes=None, edges=None, map_id=None, user_id=None, is_public=False, share_id=None, created_at=None, updated_at=None, image=None, format=None):
-        self.id = map_id
-        self.name = name
-        self.nodes = nodes or []
-        self.edges = edges or []
-        self.user_id = user_id  # Add user_id to associate maps with users
-        self.is_public = is_public  # Whether the map is publicly accessible
-        self.share_id = share_id  # Unique ID for sharing the map
-        self.created_at = created_at or datetime.utcnow()
-        self.updated_at = updated_at or datetime.utcnow()
-        self.image = image  # Store the image representation
-        self.format = format  # Format of the image (svg, png, etc.)
->>>>>>> 16e8284c
-    
+
+    # ConceptMap model is already defined above with SQLAlchemy
+
     def to_dict(self):
         """Convert the model to a dictionary representation."""
         return {
-<<<<<<< HEAD
             "id": self.node_id,
             "label": self.label,
-            "position": {"x": self.position_x, "y": self.position_y} if self.position_x is not None and self.position_y is not None else None,
-            "properties": self.properties or {}
-        }
-=======
+            "position": (
+                {"x": self.position_x, "y": self.position_y}
+                if self.position_x is not None and self.position_y is not None
+                else None
+            ),
+            "properties": self.properties or {},
+        }
+
+
+# Edge model for storing edges in concept maps
+class Edge(db.Model):
+    """Model representing an edge in a concept map."""
+
+    __tablename__ = "edges"
+
+    id = db.Column(db.Integer, primary_key=True)
+    concept_map_id = db.Column(
+        db.Integer, db.ForeignKey("concept_maps.id", ondelete="CASCADE"), nullable=False
+    )
+    edge_id = db.Column(db.String(50), nullable=False)  # ID within the concept map
+    source = db.Column(db.String(50), nullable=False)
+    target = db.Column(db.String(50), nullable=False)
+    label = db.Column(db.String(100), nullable=True)
+    properties = db.Column(db.JSON, nullable=True)
+
+    def to_dict(self):
+        """Convert the model to a dictionary representation."""
+        return {
+            "id": self.edge_id,
+            "source": self.source,
+            "target": self.target,
+            "label": self.label,
+            "properties": self.properties or {},
+        }
+
+
+class ConceptMap(db.Model):
+    """Model representing a concept map structure."""
+
+    __tablename__ = "concept_maps"
+
+    id = db.Column(db.Integer, primary_key=True)
+    name = db.Column(db.String(100), nullable=False)
+    user_id = db.Column(
+        db.Integer,
+        db.ForeignKey("users.id", ondelete="CASCADE", name="fk_concept_maps_user_id"),
+        nullable=False,
+    )
+    is_public = db.Column(db.Boolean, default=False)
+    share_id = db.Column(db.String(50), nullable=True)
+    is_favorite = db.Column(db.Boolean, default=False)
+    created_at = db.Column(db.DateTime, default=datetime.utcnow)
+    updated_at = db.Column(
+        db.DateTime, default=datetime.utcnow, onupdate=datetime.utcnow
+    )
+    image = db.Column(db.Text, nullable=True)
+    format = db.Column(db.String(10), nullable=True)
+    input_text = db.Column(db.Text, nullable=True)
+    description = db.Column(db.Text, nullable=True)
+    learning_objective = db.Column(db.Text, nullable=True)
+    is_deleted = db.Column(db.Boolean, default=False)
+
+    # Relationships
+    nodes = db.relationship(
+        "Node", backref="concept_map", lazy=True, cascade="all, delete-orphan"
+    )
+    edges = db.relationship(
+        "Edge", backref="concept_map", lazy=True, cascade="all, delete-orphan"
+    )
+
+    def to_dict(self):
+        """Convert the model to a dictionary representation."""
+        return {
             "id": self.id,
             "name": self.name,
-            "nodes": self.nodes,
-            "edges": self.edges,
+            "nodes": [node.to_dict() for node in self.nodes],
+            "edges": [edge.to_dict() for edge in self.edges],
             "user_id": self.user_id,
             "is_public": self.is_public,
             "share_id": self.share_id,
             "created_at": self.created_at.isoformat() if self.created_at else None,
             "updated_at": self.updated_at.isoformat() if self.updated_at else None,
             "image": self.image,
-            "format": self.format
-        }
-    
+            "format": self.format,
+        }
+
     @classmethod
     def from_dict(cls, data, map_id=None):
         """Create a ConceptMap instance from a dictionary."""
@@ -158,14 +232,14 @@
                 created_at = datetime.fromisoformat(data["created_at"])
             except (ValueError, TypeError):
                 pass
-                
+
         updated_at = None
         if "updated_at" in data and data["updated_at"]:
             try:
                 updated_at = datetime.fromisoformat(data["updated_at"])
             except (ValueError, TypeError):
                 pass
-                
+
         return cls(
             name=data.get("name", ""),
             nodes=data.get("nodes", []),
@@ -177,70 +251,5 @@
             created_at=created_at,
             updated_at=updated_at,
             image=data.get("image"),
-            format=data.get("format")
-        )
-
->>>>>>> 16e8284c
-
-# Edge model for storing edges in concept maps
-class Edge(db.Model):
-    """Model representing an edge in a concept map."""
-    __tablename__ = 'edges'
-    
-    id = db.Column(db.Integer, primary_key=True)
-    concept_map_id = db.Column(db.Integer, db.ForeignKey('concept_maps.id', ondelete='CASCADE'), nullable=False)
-    edge_id = db.Column(db.String(50), nullable=False)  # ID within the concept map
-    source = db.Column(db.String(50), nullable=False)
-    target = db.Column(db.String(50), nullable=False)
-    label = db.Column(db.String(100), nullable=True)
-    properties = db.Column(db.JSON, nullable=True)
-    
-    def to_dict(self):
-        """Convert the model to a dictionary representation."""
-        return {
-            "id": self.edge_id,
-            "source": self.source,
-            "target": self.target,
-            "label": self.label,
-            "properties": self.properties or {}
-        }
-
-class ConceptMap(db.Model):
-    """Model representing a concept map structure."""
-    __tablename__ = 'concept_maps'
-    
-    id = db.Column(db.Integer, primary_key=True)
-    name = db.Column(db.String(100), nullable=False)
-    description = db.Column(db.Text, nullable=True)
-    user_id = db.Column(db.Integer, db.ForeignKey('users.id'), nullable=False)
-    is_public = db.Column(db.Boolean, default=False)
-    is_deleted = db.Column(db.Boolean, default=False)
-    created_at = db.Column(db.DateTime, default=datetime.utcnow)
-    updated_at = db.Column(db.DateTime, default=datetime.utcnow, onupdate=datetime.utcnow)
-    
-    # Relationships
-    nodes = db.relationship('Node', backref='concept_map', lazy=True, cascade="all, delete-orphan")
-    edges = db.relationship('Edge', backref='concept_map', lazy=True, cascade="all, delete-orphan")
-    
-    def to_dict(self):
-        """Convert the model to a dictionary representation."""
-        return {
-            "id": self.id,
-<<<<<<< HEAD
-            "name": self.name,
-            "description": self.description,
-            "user_id": self.user_id,
-            "is_public": self.is_public,
-            "is_deleted": self.is_deleted,
-            "created_at": self.created_at.isoformat() if self.created_at else None,
-            "updated_at": self.updated_at.isoformat() if self.updated_at else None,
-            "nodes": [node.to_dict() for node in self.nodes],
-            "edges": [edge.to_dict() for edge in self.edges]
-        } 
-=======
-            "source": self.source,
-            "target": self.target,
-            "label": self.label,
-            "properties": self.properties
-        }
->>>>>>> 16e8284c
+            format=data.get("format"),
+        )